<<<<<<< HEAD
from typing import TYPE_CHECKING, List
=======
import os
from typing import TYPE_CHECKING, Any, Callable, Dict, List, Optional
>>>>>>> 0fae2a9f

import gymnasium as gym
import numpy as np
import torch
import torch.nn as nn
from lightning import Fabric
from torch import Tensor, nn
from torch.distributions import Independent, OneHotCategoricalStraightThrough

from sheeprl.utils.utils import make_dict_env

if TYPE_CHECKING:
    from sheeprl.algos.dreamer_v2.agent import Player

from sheeprl.algos.dreamer_v2.args import DreamerV2Args
<<<<<<< HEAD
=======
from sheeprl.envs.wrappers import ActionRepeat


def make_env(
    env_id: str,
    seed: int,
    rank: int,
    args: DreamerV2Args,
    run_name: Optional[str] = None,
    prefix: str = "",
) -> Callable[..., gym.Env]:
    """
    Create the callable function to createenvironment and
    force the environment to return only pixels observations.

    Args:
        env_id (str): the id of the environment to initialize.
        seed (int): the seed to use.
        rank (int): the rank of the process.
        args (DreamerV2Args): the configs of the experiment.
        run_name (str, optional): the name of the run.
            Default to None.
        prefix (str): the prefix to add to the video folder.
            Default to "".

    Returns:
        The callable function that initializes the environment.
    """

    def thunk():
        env_spec = ""
        _env_id = env_id.lower()
        if "dummy" in _env_id:
            env = get_dummy_env(_env_id)
        elif "dmc" in _env_id:
            from sheeprl.envs.dmc import DMCWrapper

            _, domain, task = _env_id.split("_")
            env = DMCWrapper(
                domain,
                task,
                from_pixels=True,
                height=64,
                width=64,
                frame_skip=args.action_repeat,
                seed=seed,
            )
        elif "minedojo" in _env_id:
            from sheeprl.envs.minedojo import MineDojoWrapper

            task_id = "_".join(env_id.split("_")[1:])
            start_position = (
                {
                    "x": float(args.mine_start_position[0]),
                    "y": float(args.mine_start_position[1]),
                    "z": float(args.mine_start_position[2]),
                    "pitch": float(args.mine_start_position[3]),
                    "yaw": float(args.mine_start_position[4]),
                }
                if args.mine_start_position is not None
                else None
            )
            env = MineDojoWrapper(
                task_id,
                height=64,
                width=64,
                pitch_limits=(args.mine_min_pitch, args.mine_max_pitch),
                seed=args.seed,
                start_position=start_position,
            )
            args.action_repeat = 1
        elif "minerl" in _env_id:
            from sheeprl.envs.minerl import MineRLWrapper

            task_id = "_".join(env_id.split("_")[1:])
            env = MineRLWrapper(
                task_id,
                height=64,
                width=64,
                pitch_limits=(args.mine_min_pitch, args.mine_max_pitch),
                seed=args.seed,
                break_speed_multiplier=args.mine_break_speed,
                sticky_attack=args.mine_sticky_attack,
                sticky_jump=args.mine_sticky_jump,
                dense=args.minerl_dense,
                extreme=args.minerl_extreme,
            )
        else:
            env_spec = gym.spec(env_id).entry_point
            env = gym.make(env_id, render_mode="rgb_array")
            if "mujoco" in env_spec:
                env.frame_skip = 0
            elif "atari" in env_spec:
                if args.atari_noop_max < 0:
                    raise ValueError(
                        f"Negative value of atart_noop_max parameter ({args.atari_noop_max}), the minimum value allowed is 0"
                    )
                env = gym.wrappers.AtariPreprocessing(
                    env,
                    noop_max=args.atari_noop_max,
                    frame_skip=args.action_repeat,
                    screen_size=64,
                    grayscale_obs=args.grayscale_obs,
                    scale_obs=False,
                    terminal_on_life_loss=False,
                    grayscale_newaxis=True,
                )

        # action repeat
        if "atari" not in env_spec and "dmc" not in env_id:
            env = ActionRepeat(env, args.action_repeat)

        # create dict
        if isinstance(env.observation_space, gym.spaces.Box) and len(env.observation_space.shape) < 3:
            env = gym.wrappers.PixelObservationWrapper(
                env, pixels_only=len(env.observation_space.shape) == 2, pixel_keys=("rgb",)
            )
        elif isinstance(env.observation_space, gym.spaces.Box) and len(env.observation_space.shape) == 3:
            env = gym.wrappers.TransformObservation(env, lambda obs: {"rgb": obs})
            env.observation_space = gym.spaces.Dict({"rgb": env.observation_space})

        shape = env.observation_space["rgb"].shape
        is_3d = len(shape) == 3
        is_grayscale = not is_3d or shape[0] == 1 or shape[-1] == 1
        channel_first = not is_3d or shape[0] in (1, 3)

        def transform_obs(obs: Dict[str, Any]):
            # to 3D image
            if not is_3d:
                obs.update({"rgb": np.expand_dims(obs["rgb"], axis=0)})

            # channel last (opencv needs it)
            if channel_first:
                obs.update({"rgb": obs["rgb"].transpose(1, 2, 0)})

            # resize
            if obs["rgb"].shape[:-1] != (64, 64):
                obs.update({"rgb": cv2.resize(obs["rgb"], (64, 64), interpolation=cv2.INTER_AREA)})

            # to grayscale
            if args.grayscale_obs and not is_grayscale:
                obs.update({"rgb": cv2.cvtColor(obs["rgb"], cv2.COLOR_RGB2GRAY)})

            # back to 3D
            if len(obs["rgb"].shape) == 2:
                obs.update({"rgb": np.expand_dims(obs["rgb"], axis=-1)})
                if not args.grayscale_obs:
                    obs.update({"rgb": np.repeat(obs["rgb"], 3, axis=-1)})

            # channel first (PyTorch default)
            obs.update({"rgb": obs["rgb"].transpose(2, 0, 1)})

            return obs

        env = gym.wrappers.TransformObservation(env, transform_obs)
        env.observation_space["rgb"] = gym.spaces.Box(0, 255, (1 if args.grayscale_obs else 3, 64, 64), np.uint8)

        env.action_space.seed(seed)
        env.observation_space.seed(seed)
        if args.max_episode_steps > 0:
            env = gym.wrappers.TimeLimit(env, max_episode_steps=args.max_episode_steps // args.action_repeat)
        env = gym.wrappers.RecordEpisodeStatistics(env)
        if args.capture_video and rank == 0 and run_name is not None:
            env = gym.experimental.wrappers.RecordVideoV0(
                env, os.path.join(run_name, prefix + "_videos" if prefix else "videos"), disable_logger=True
            )
            env.metadata["render_fps"] = env.frames_per_sec
        return env

    return thunk
>>>>>>> 0fae2a9f


def compute_stochastic_state(
    logits: Tensor,
    discrete: int = 32,
) -> Tensor:
    """
    Compute the stochastic state from the logits computed by the transition or representaiton model.

    Args:
        logits (Tensor): logits from either the representation model or the transition model.
        discrete (int, optional): the size of the Categorical variables.
            Defaults to 32.

    Returns:
        The sampled stochastic state.
    """
    logits = logits.view(*logits.shape[:-1], -1, discrete)
    dist = Independent(OneHotCategoricalStraightThrough(logits=logits), 1)
    return dist.rsample()


def init_weights(m: nn.Module):
    """
    Initialize the parameters of the m module acording to the Xavier
    normal method.

    Args:
        m (nn.Module): the module to be initialized.
    """
    if isinstance(m, (nn.Conv2d, nn.ConvTranspose2d)):
        nn.init.xavier_normal_(m.weight.data)
        if m.bias is not None:
            nn.init.constant_(m.bias.data, 0)
    elif isinstance(m, nn.Linear):
        nn.init.xavier_normal_(m.weight.data)
        nn.init.constant_(m.bias.data, 0)


def compute_lambda_values(
    rewards: Tensor,
    values: Tensor,
    continues: Tensor,
    bootstrap: Optional[Tensor] = None,
    horizon: int = 15,
    lmbda: float = 0.95,
):
    if bootstrap is None:
        bootstrap = torch.zeros_like(values[-2:-1])
    agg = bootstrap
    next_val = torch.cat((values[1:], bootstrap), dim=0)
    inputs = rewards + continues * next_val * (1 - lmbda)
    lv = []
    for i in reversed(range(horizon)):
        agg = inputs[i] + continues[i] * lmbda * agg
        lv.append(agg)
    return torch.cat(list(reversed(lv)), dim=0)


@torch.no_grad()
def test(
    player: "Player", fabric: Fabric, args: DreamerV2Args, cnn_keys: List[str], mlp_keys: List[str], test_name: str = ""
):
    """Test the model on the environment with the frozen model.

    Args:
        player (Player): the agent which contains all the models needed to play.
        fabric (Fabric): the fabric instance.
    """
<<<<<<< HEAD
    env: gym.Env = make_dict_env(
=======
    env = make_env(
>>>>>>> 0fae2a9f
        args.env_id, args.seed, 0, args, fabric.logger.log_dir, "test" + (f"_{test_name}" if test_name != "" else "")
    )()
    done = False
    cumulative_rew = 0
    device = fabric.device
    next_obs = env.reset(seed=args.seed)[0]
    for k in next_obs.keys():
        next_obs[k] = torch.from_numpy(next_obs[k]).view(1, *next_obs[k].shape).float()
    player.num_envs = 1
    player.init_states()
    while not done:
        # Act greedly through the environment
        preprocessed_obs = {}
        for k, v in next_obs.items():
            if k in cnn_keys:
                preprocessed_obs[k] = v[None, ...].to(device) / 255 - 0.5
            else:
                preprocessed_obs[k] = v[None, ...].to(device)
        real_actions = player.get_greedy_action(
            preprocessed_obs, False, {k: v for k, v in preprocessed_obs.items() if k.startswith("mask")}
        )
        if player.actor.is_continuous:
            real_actions = torch.cat(real_actions, -1).cpu().numpy()
        else:
            real_actions = np.array([real_act.cpu().argmax(dim=-1).numpy() for real_act in real_actions])

        # Single environment step
        next_obs, reward, done, truncated, _ = env.step(real_actions.reshape(env.action_space.shape))
        for k in next_obs.keys():
            next_obs[k] = torch.from_numpy(next_obs[k]).view(1, *next_obs[k].shape).float()
        done = done or truncated or args.dry_run
        cumulative_rew += reward
    fabric.print("Test - Reward:", cumulative_rew)
    fabric.logger.log_metrics({"Test/cumulative_reward": cumulative_rew}, 0)
    env.close()<|MERGE_RESOLUTION|>--- conflicted
+++ resolved
@@ -1,9 +1,4 @@
-<<<<<<< HEAD
-from typing import TYPE_CHECKING, List
-=======
-import os
-from typing import TYPE_CHECKING, Any, Callable, Dict, List, Optional
->>>>>>> 0fae2a9f
+from typing import TYPE_CHECKING, List, Optional
 
 import gymnasium as gym
 import numpy as np
@@ -19,179 +14,6 @@
     from sheeprl.algos.dreamer_v2.agent import Player
 
 from sheeprl.algos.dreamer_v2.args import DreamerV2Args
-<<<<<<< HEAD
-=======
-from sheeprl.envs.wrappers import ActionRepeat
-
-
-def make_env(
-    env_id: str,
-    seed: int,
-    rank: int,
-    args: DreamerV2Args,
-    run_name: Optional[str] = None,
-    prefix: str = "",
-) -> Callable[..., gym.Env]:
-    """
-    Create the callable function to createenvironment and
-    force the environment to return only pixels observations.
-
-    Args:
-        env_id (str): the id of the environment to initialize.
-        seed (int): the seed to use.
-        rank (int): the rank of the process.
-        args (DreamerV2Args): the configs of the experiment.
-        run_name (str, optional): the name of the run.
-            Default to None.
-        prefix (str): the prefix to add to the video folder.
-            Default to "".
-
-    Returns:
-        The callable function that initializes the environment.
-    """
-
-    def thunk():
-        env_spec = ""
-        _env_id = env_id.lower()
-        if "dummy" in _env_id:
-            env = get_dummy_env(_env_id)
-        elif "dmc" in _env_id:
-            from sheeprl.envs.dmc import DMCWrapper
-
-            _, domain, task = _env_id.split("_")
-            env = DMCWrapper(
-                domain,
-                task,
-                from_pixels=True,
-                height=64,
-                width=64,
-                frame_skip=args.action_repeat,
-                seed=seed,
-            )
-        elif "minedojo" in _env_id:
-            from sheeprl.envs.minedojo import MineDojoWrapper
-
-            task_id = "_".join(env_id.split("_")[1:])
-            start_position = (
-                {
-                    "x": float(args.mine_start_position[0]),
-                    "y": float(args.mine_start_position[1]),
-                    "z": float(args.mine_start_position[2]),
-                    "pitch": float(args.mine_start_position[3]),
-                    "yaw": float(args.mine_start_position[4]),
-                }
-                if args.mine_start_position is not None
-                else None
-            )
-            env = MineDojoWrapper(
-                task_id,
-                height=64,
-                width=64,
-                pitch_limits=(args.mine_min_pitch, args.mine_max_pitch),
-                seed=args.seed,
-                start_position=start_position,
-            )
-            args.action_repeat = 1
-        elif "minerl" in _env_id:
-            from sheeprl.envs.minerl import MineRLWrapper
-
-            task_id = "_".join(env_id.split("_")[1:])
-            env = MineRLWrapper(
-                task_id,
-                height=64,
-                width=64,
-                pitch_limits=(args.mine_min_pitch, args.mine_max_pitch),
-                seed=args.seed,
-                break_speed_multiplier=args.mine_break_speed,
-                sticky_attack=args.mine_sticky_attack,
-                sticky_jump=args.mine_sticky_jump,
-                dense=args.minerl_dense,
-                extreme=args.minerl_extreme,
-            )
-        else:
-            env_spec = gym.spec(env_id).entry_point
-            env = gym.make(env_id, render_mode="rgb_array")
-            if "mujoco" in env_spec:
-                env.frame_skip = 0
-            elif "atari" in env_spec:
-                if args.atari_noop_max < 0:
-                    raise ValueError(
-                        f"Negative value of atart_noop_max parameter ({args.atari_noop_max}), the minimum value allowed is 0"
-                    )
-                env = gym.wrappers.AtariPreprocessing(
-                    env,
-                    noop_max=args.atari_noop_max,
-                    frame_skip=args.action_repeat,
-                    screen_size=64,
-                    grayscale_obs=args.grayscale_obs,
-                    scale_obs=False,
-                    terminal_on_life_loss=False,
-                    grayscale_newaxis=True,
-                )
-
-        # action repeat
-        if "atari" not in env_spec and "dmc" not in env_id:
-            env = ActionRepeat(env, args.action_repeat)
-
-        # create dict
-        if isinstance(env.observation_space, gym.spaces.Box) and len(env.observation_space.shape) < 3:
-            env = gym.wrappers.PixelObservationWrapper(
-                env, pixels_only=len(env.observation_space.shape) == 2, pixel_keys=("rgb",)
-            )
-        elif isinstance(env.observation_space, gym.spaces.Box) and len(env.observation_space.shape) == 3:
-            env = gym.wrappers.TransformObservation(env, lambda obs: {"rgb": obs})
-            env.observation_space = gym.spaces.Dict({"rgb": env.observation_space})
-
-        shape = env.observation_space["rgb"].shape
-        is_3d = len(shape) == 3
-        is_grayscale = not is_3d or shape[0] == 1 or shape[-1] == 1
-        channel_first = not is_3d or shape[0] in (1, 3)
-
-        def transform_obs(obs: Dict[str, Any]):
-            # to 3D image
-            if not is_3d:
-                obs.update({"rgb": np.expand_dims(obs["rgb"], axis=0)})
-
-            # channel last (opencv needs it)
-            if channel_first:
-                obs.update({"rgb": obs["rgb"].transpose(1, 2, 0)})
-
-            # resize
-            if obs["rgb"].shape[:-1] != (64, 64):
-                obs.update({"rgb": cv2.resize(obs["rgb"], (64, 64), interpolation=cv2.INTER_AREA)})
-
-            # to grayscale
-            if args.grayscale_obs and not is_grayscale:
-                obs.update({"rgb": cv2.cvtColor(obs["rgb"], cv2.COLOR_RGB2GRAY)})
-
-            # back to 3D
-            if len(obs["rgb"].shape) == 2:
-                obs.update({"rgb": np.expand_dims(obs["rgb"], axis=-1)})
-                if not args.grayscale_obs:
-                    obs.update({"rgb": np.repeat(obs["rgb"], 3, axis=-1)})
-
-            # channel first (PyTorch default)
-            obs.update({"rgb": obs["rgb"].transpose(2, 0, 1)})
-
-            return obs
-
-        env = gym.wrappers.TransformObservation(env, transform_obs)
-        env.observation_space["rgb"] = gym.spaces.Box(0, 255, (1 if args.grayscale_obs else 3, 64, 64), np.uint8)
-
-        env.action_space.seed(seed)
-        env.observation_space.seed(seed)
-        if args.max_episode_steps > 0:
-            env = gym.wrappers.TimeLimit(env, max_episode_steps=args.max_episode_steps // args.action_repeat)
-        env = gym.wrappers.RecordEpisodeStatistics(env)
-        if args.capture_video and rank == 0 and run_name is not None:
-            env = gym.experimental.wrappers.RecordVideoV0(
-                env, os.path.join(run_name, prefix + "_videos" if prefix else "videos"), disable_logger=True
-            )
-            env.metadata["render_fps"] = env.frames_per_sec
-        return env
-
-    return thunk
->>>>>>> 0fae2a9f
 
 
 def compute_stochastic_state(
@@ -261,11 +83,7 @@
         player (Player): the agent which contains all the models needed to play.
         fabric (Fabric): the fabric instance.
     """
-<<<<<<< HEAD
     env: gym.Env = make_dict_env(
-=======
-    env = make_env(
->>>>>>> 0fae2a9f
         args.env_id, args.seed, 0, args, fabric.logger.log_dir, "test" + (f"_{test_name}" if test_name != "" else "")
     )()
     done = False
