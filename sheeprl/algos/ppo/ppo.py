--- conflicted
+++ resolved
@@ -25,11 +25,7 @@
 from sheeprl.utils.callback import CheckpointCallback
 from sheeprl.utils.env import make_dict_env
 from sheeprl.utils.logger import create_tensorboard_logger
-<<<<<<< HEAD
 from sheeprl.utils.metric import MetricAggregator, RankIndependentMetricAggregator
-=======
-from sheeprl.utils.metric import MovingAverageMetric, RankIndependentMetricAggregator, MetricAggregator
->>>>>>> 590b9f19
 from sheeprl.utils.registry import register_algorithm
 from sheeprl.utils.utils import gae, normalize_tensor, polynomial_decay
 
@@ -194,7 +190,6 @@
     optimizer = fabric.setup_optimizers(optimizer)
 
     # Create a metric aggregator to log the metrics
-<<<<<<< HEAD
     aggregator = MetricAggregator(
         {
             "Rewards/rew_avg": MeanMetric(sync_on_compute=cfg.metric.sync_on_compute),
@@ -210,25 +205,6 @@
         {f"Game/ep_len_env_{rank * cfg.num_envs + i}": RunningMean(window=10) for i in range(cfg.num_envs)}
     )
     rank_aggregator = RankIndependentMetricAggregator(rank_metrics).to(device)
-=======
-    with device:
-        aggregator = MetricAggregator(
-            {
-                "Rewards/rew_avg": MeanMetric(sync_on_compute=cfg.metric.sync_on_compute),
-                "Game/ep_len_avg": MeanMetric(sync_on_compute=cfg.metric.sync_on_compute),
-                "Time/step_per_second": MeanMetric(sync_on_compute=cfg.metric.sync_on_compute),
-                "Loss/value_loss": MeanMetric(sync_on_compute=cfg.metric.sync_on_compute),
-                "Loss/policy_loss": MeanMetric(sync_on_compute=cfg.metric.sync_on_compute),
-                "Loss/entropy_loss": MeanMetric(sync_on_compute=cfg.metric.sync_on_compute),
-            }
-        )
-        rank_aggregator = RankIndependentMetricAggregator(
-            {
-                f"Rewards/env_{rank * cfg.num_envs + i}": MovingAverageMetric(window=5, sync_on_compute=False)
-                for i in range(cfg.num_envs)
-            }
-        )
->>>>>>> 590b9f19
 
     # Local data
     if cfg.buffer.size < cfg.algo.rollout_steps:
@@ -342,7 +318,6 @@
             next_done = done
 
             if "final_info" in info:
-<<<<<<< HEAD
                 for i, agent_ep_info in enumerate(info["final_info"]):
                     if agent_ep_info is not None:
                         ep_rew = agent_ep_info["episode"]["r"]
@@ -352,19 +327,6 @@
                         rank_aggregator.update(f"Rewards/rew_env_{rank * cfg.num_envs + i}", ep_rew)
                         rank_aggregator.update(f"Game/ep_len_env_{rank * cfg.num_envs + i}", ep_len)
                         fabric.print(f"Rank-0: policy_step={policy_step}, reward_env_{i}={ep_rew[0]}")
-=======
-                for i, agent_final_info in enumerate(info["final_info"]):
-                    if agent_final_info is not None and "episode" in agent_final_info:
-                        fabric.print(
-                            f"Rank-0: policy_step={policy_step}, reward_env_{i}={agent_final_info['episode']['r'][0]}"
-                        )
-                        aggregator.update("Rewards/rew_avg", agent_final_info["episode"]["r"])
-                        aggregator.update("Game/ep_len_avg", agent_final_info["episode"]["l"])
-                        rank_aggregator.update(
-                            f"Rewards/env_{fabric.global_rank * cfg.num_envs + i}",
-                            torch.from_numpy(agent_final_info["episode"]["r"]).to(device),
-                        )
->>>>>>> 590b9f19
 
         # Estimate returns with GAE (https://arxiv.org/abs/1506.02438)
         with torch.no_grad():
@@ -424,14 +386,8 @@
             fabric.log_dict(metrics_dict, policy_step)
             aggregator.reset()
             rank_metrics = rank_aggregator.compute()
-<<<<<<< HEAD
             for m in rank_metrics:
                 fabric.log_dict(m, policy_step)
-=======
-            for rank_m in rank_metrics:
-                fabric.log_dict(rank_m, policy_step)
-            rank_aggregator.reset()
->>>>>>> 590b9f19
             fabric.log("Time/step_per_second", int(policy_step / (time.perf_counter() - start_time)), policy_step)
 
         # Checkpoint model
