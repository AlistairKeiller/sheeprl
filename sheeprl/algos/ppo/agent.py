--- conflicted
+++ resolved
@@ -141,15 +141,11 @@
         if self.is_continuous:
             mean, log_std = torch.chunk(pre_dist[0], chunks=2, dim=-1)
             std = log_std.exp()
-<<<<<<< HEAD
-            normal = Independent(Normal(mean, std, validate_args=False), 1, validate_args=False)
-=======
             normal = Independent(
                 Normal(mean, std, validate_args=self.distribution_cfg.validate_args),
                 1,
                 validate_args=self.distribution_cfg.validate_args,
             )
->>>>>>> ee1ac393
             if actions is None:
                 actions = normal.sample()
             else:
@@ -167,13 +163,9 @@
                 should_append = True
                 actions: List[Tensor] = []
             for i, logits in enumerate(pre_dist):
-<<<<<<< HEAD
-                actions_dist.append(OneHotCategorical(logits=logits, validate_args=False))
-=======
                 actions_dist.append(
                     OneHotCategoricalValidateArgs(logits=logits, validate_args=self.distribution_cfg.validate_args)
                 )
->>>>>>> ee1ac393
                 actions_entropies.append(actions_dist[-1].entropy())
                 if should_append:
                     actions.append(actions_dist[-1].sample())
@@ -196,13 +188,9 @@
         if self.is_continuous:
             return [torch.chunk(pre_dist[0], 2, -1)[0]]
         else:
-<<<<<<< HEAD
-            return tuple([OneHotCategorical(logits=logits, validate_args=False).mode for logits in pre_dist])
-=======
             return tuple(
                 [
                     OneHotCategoricalValidateArgs(logits=logits, validate_args=self.distribution_cfg.validate_args).mode
                     for logits in pre_dist
                 ]
-            )
->>>>>>> ee1ac393
+            )