import copy
import os
import pathlib
import time
import warnings
from datetime import timedelta
from math import prod

import gymnasium as gym
import hydra
import numpy as np
import torch
from lightning.fabric import Fabric
from lightning.fabric.fabric import _is_using_cli
from lightning.fabric.plugins.collectives import TorchCollective
from lightning.fabric.plugins.collectives.collective import CollectibleGroup
from lightning.fabric.strategies import DDPStrategy
from omegaconf import DictConfig, OmegaConf
from tensordict import TensorDict, make_tensordict
from tensordict.tensordict import TensorDictBase
from torch.utils.data.sampler import BatchSampler
from torchmetrics import MeanMetric, SumMetric

from sheeprl.algos.sac.agent import SACActor, SACAgent, SACCritic
from sheeprl.algos.sac.sac import train
from sheeprl.algos.sac.utils import test
from sheeprl.data.buffers import ReplayBuffer
from sheeprl.utils.callback import CheckpointCallback
from sheeprl.utils.env import make_env
from sheeprl.utils.metric import MetricAggregator
from sheeprl.utils.registry import register_algorithm
from sheeprl.utils.timer import timer


@torch.no_grad()
<<<<<<< HEAD
def player(cfg: DictConfig, world_collective: TorchCollective, player_trainer_collective: TorchCollective):
    print_config(cfg)

    # Initialize Fabric
    fabric = Fabric(callbacks=[CheckpointCallback()])
    if not _is_using_cli():
        fabric.launch()
=======
def player(
    fabric: Fabric, cfg: DictConfig, world_collective: TorchCollective, player_trainer_collective: TorchCollective
):
    logger = fabric.logger
>>>>>>> d8a06aaf
    rank = fabric.global_rank
    device = fabric.device
    fabric.seed_everything(cfg.seed)
    torch.backends.cudnn.deterministic = cfg.torch_deterministic

    # Resume from checkpoint
    if cfg.checkpoint.resume_from:
        root_dir = cfg.root_dir
        run_name = cfg.run_name
        state = fabric.load(cfg.checkpoint.resume_from)
        ckpt_path = pathlib.Path(cfg.checkpoint.resume_from)
        cfg = OmegaConf.load(ckpt_path.parent.parent.parent / ".hydra" / "config.yaml")
        cfg.checkpoint.resume_from = str(ckpt_path)
        cfg.per_rank_batch_size = state["batch_size"] // fabric.world_size
        cfg.root_dir = root_dir
        cfg.run_name = run_name

<<<<<<< HEAD
    if len(cfg.cnn_keys.encoder) > 0:
        warnings.warn("SAC algorithm cannot allow to use images as observations, the CNN keys will be ignored")
        cfg.cnn_keys.encoder = []

    # Initialize logger
    root_dir = (
        os.path.join("logs", "runs", cfg.root_dir)
        if cfg.root_dir is not None
        else os.path.join("logs", "runs", "sac_decoupled", datetime.today().strftime("%Y-%m-%d_%H-%M-%S"))
    )
    run_name = (
        cfg.run_name if cfg.run_name is not None else f"{cfg.env.id}_{cfg.exp_name}_{cfg.seed}_{int(time.time())}"
    )
    logger = TensorBoardLogger(root_dir=root_dir, name=run_name)
    fabric._loggers = [logger]
    logger.log_hyperparams(OmegaConf.to_container(cfg, resolve=True))

=======
>>>>>>> d8a06aaf
    # Environment setup
    vectorized_env = gym.vector.SyncVectorEnv if cfg.env.sync_env else gym.vector.AsyncVectorEnv
    envs = vectorized_env(
        [
            make_env(
                cfg,
                cfg.seed + rank * cfg.env.num_envs + i,
                rank * cfg.env.num_envs,
                logger.log_dir if rank == 0 else None,
                "train",
                vector_env_idx=i,
            )
            for i in range(cfg.env.num_envs)
        ]
    )
    action_space = envs.single_action_space
    observation_space = envs.single_observation_space
    if not isinstance(action_space, gym.spaces.Box):
        raise ValueError("Only continuous action space is supported for the SAC agent")
    if not isinstance(observation_space, gym.spaces.Dict):
        raise RuntimeError(f"Unexpected observation type, should be of type Dict, got: {observation_space}")
    if len(cfg.mlp_keys.encoder) == 0:
        raise RuntimeError("You should specify at least one MLP key for the encoder: `mlp_keys.encoder=[state]`")
    for k in cfg.mlp_keys.encoder:
        if len(observation_space[k].shape) > 1:
            raise ValueError(
                "Only environments with vector-only observations are supported by the SAC agent. "
                f"Provided environment: {cfg.env.id}"
            )

    # Send (possibly updated, by the make_env method for example) cfg to the trainers
    world_collective.broadcast_object_list([cfg], src=0)

    # Define the agent and the optimizer and setup them with Fabric
    act_dim = prod(action_space.shape)
    obs_dim = sum([prod(observation_space[k].shape) for k in cfg.mlp_keys.encoder])
    actor = SACActor(
        observation_dim=obs_dim,
        action_dim=act_dim,
        hidden_size=cfg.algo.actor.hidden_size,
        action_low=action_space.low,
        action_high=action_space.high,
    ).to(device)
    flattened_parameters = torch.empty_like(
        torch.nn.utils.convert_parameters.parameters_to_vector(actor.parameters()), device=device
    )

    # Receive the first weights from the rank-1, a.k.a. the first of the trainers
    # In this way we are sure that before the first iteration everyone starts with the same parameters
    player_trainer_collective.broadcast(flattened_parameters, src=1)
    torch.nn.utils.convert_parameters.vector_to_parameters(flattened_parameters, actor.parameters())

    # Metrics
    aggregator = MetricAggregator(
        {"Rewards/rew_avg": MeanMetric(sync_on_compute=False), "Game/ep_len_avg": MeanMetric(sync_on_compute=False)}
    ).to(device)

    # Local data
    buffer_size = cfg.buffer.size // cfg.env.num_envs if not cfg.dry_run else 1
    rb = ReplayBuffer(
        buffer_size,
        cfg.env.num_envs,
        device=device,
        memmap=cfg.buffer.memmap,
        memmap_dir=os.path.join(logger.log_dir, "memmap_buffer", f"rank_{fabric.global_rank}"),
    )
    if cfg.checkpoint.resume_from and cfg.buffer.checkpoint:
        if isinstance(state["rb"], list) and fabric.world_size == len(state["rb"]):
            rb = state["rb"][fabric.global_rank]
        elif isinstance(state["rb"], ReplayBuffer):
            rb = state["rb"]
        else:
            raise RuntimeError(f"Given {len(state['rb'])}, but {fabric.world_size} processes are instantiated")
    step_data = TensorDict({}, batch_size=[cfg.env.num_envs], device=device)

    # Global variables
    first_info_sent = False
    start_step = state["update"] if cfg.checkpoint.resume_from else 1
    policy_step = (state["update"] - 1) * cfg.env.num_envs if cfg.checkpoint.resume_from else 0
    last_log = state["last_log"] if cfg.checkpoint.resume_from else 0
    last_checkpoint = state["last_checkpoint"] if cfg.checkpoint.resume_from else 0
    time.perf_counter()
    policy_steps_per_update = int(cfg.env.num_envs)
    num_updates = int(cfg.total_steps // policy_steps_per_update) if not cfg.dry_run else 1
    learning_starts = cfg.algo.learning_starts // policy_steps_per_update if not cfg.dry_run else 0
    if cfg.checkpoint.resume_from and not cfg.buffer.checkpoint:
        learning_starts += start_step

    # Warning for log and checkpoint every
    if cfg.metric.log_every % policy_steps_per_update != 0:
        warnings.warn(
            f"The metric.log_every parameter ({cfg.metric.log_every}) is not a multiple of the "
            f"policy_steps_per_update value ({policy_steps_per_update}), so "
            "the metrics will be logged at the nearest greater multiple of the "
            "policy_steps_per_update value."
        )
    if cfg.checkpoint.every % policy_steps_per_update != 0:
        warnings.warn(
            f"The checkpoint.every parameter ({cfg.checkpoint.every}) is not a multiple of the "
            f"policy_steps_per_update value ({policy_steps_per_update}), so "
            "the checkpoint will be saved at the nearest greater multiple of the "
            "policy_steps_per_update value."
        )

    with device:
        # Get the first environment observation and start the optimization
        o = envs.reset(seed=cfg.seed)[0]
        obs = torch.cat(
            [torch.tensor(o[k], dtype=torch.float32) for k in cfg.mlp_keys.encoder], dim=-1
        )  # [N_envs, N_obs]

    for update in range(start_step, num_updates + 1):
        policy_step += cfg.env.num_envs

        # Measure environment interaction time: this considers both the model forward
        # to get the action given the observation and the time taken into the environment
        with timer("Time/env_interaction_time", SumMetric(sync_on_compute=False)):
            if update <= learning_starts:
                actions = envs.action_space.sample()
            else:
                # Sample an action given the observation received by the environment
                with torch.no_grad():
                    actions, _ = actor(obs)
                    actions = actions.cpu().numpy()
            next_obs, rewards, dones, truncated, infos = envs.step(actions)
            dones = np.logical_or(dones, truncated)

        if "final_info" in infos:
            for i, agent_ep_info in enumerate(infos["final_info"]):
                if agent_ep_info is not None:
                    ep_rew = agent_ep_info["episode"]["r"]
                    ep_len = agent_ep_info["episode"]["l"]
                    aggregator.update("Rewards/rew_avg", ep_rew)
                    aggregator.update("Game/ep_len_avg", ep_len)
                    fabric.print(f"Rank-0: policy_step={policy_step}, reward_env_{i}={ep_rew[-1]}")

        # Save the real next observation
        real_next_obs = copy.deepcopy(next_obs)
        if "final_observation" in infos:
            for idx, final_obs in enumerate(infos["final_observation"]):
                if final_obs is not None:
                    for k, v in final_obs.items():
                        real_next_obs[k][idx] = v

        with device:
            next_obs = torch.cat(
                [torch.tensor(next_obs[k], dtype=torch.float32) for k in cfg.mlp_keys.encoder], dim=-1
            )  # [N_envs, N_obs]
            real_next_obs = torch.cat(
                [torch.tensor(real_next_obs[k], dtype=torch.float32) for k in cfg.mlp_keys.encoder], dim=-1
            )  # [N_envs, N_obs]
            actions = torch.tensor(actions, dtype=torch.float32).view(cfg.env.num_envs, -1)
            rewards = torch.tensor(rewards, dtype=torch.float32).view(cfg.env.num_envs, -1)  # [N_envs, 1]
            dones = torch.tensor(dones, dtype=torch.float32).view(cfg.env.num_envs, -1)

        step_data["dones"] = dones
        step_data["actions"] = actions
        step_data["observations"] = obs
        if not cfg.buffer.sample_next_obs:
            step_data["next_observations"] = real_next_obs
        step_data["rewards"] = rewards
        rb.add(step_data.unsqueeze(0))

        # next_obs becomes the new obs
        obs = next_obs

        # Send data to the training agents
        if update >= learning_starts:
            # Send local info to the trainers
            if not first_info_sent:
                world_collective.broadcast_object_list(
                    [{"update": update, "last_log": last_log, "last_checkpoint": last_checkpoint}], src=0
                )
                first_info_sent = True

            # Sample data to be sent to the trainers
            training_steps = learning_starts if update == learning_starts else 1
            chunks = rb.sample(
                training_steps * cfg.algo.per_rank_gradient_steps * cfg.per_rank_batch_size * (fabric.world_size - 1),
                sample_next_obs=cfg.buffer.sample_next_obs,
            ).split(training_steps * cfg.algo.per_rank_gradient_steps * cfg.per_rank_batch_size)
            world_collective.scatter_object_list([None], [None] + chunks, src=0)

            # Wait the trainers to finish
            player_trainer_collective.broadcast(flattened_parameters, src=1)

            # Convert back the parameters
            torch.nn.utils.convert_parameters.vector_to_parameters(flattened_parameters, actor.parameters())

            # Logs trainers-only metrics
            if policy_step - last_log >= cfg.metric.log_every or cfg.dry_run:
                # Gather metrics from the trainers
                metrics = [None]
                player_trainer_collective.broadcast_object_list(metrics, src=1)

                # Log metrics
                fabric.log_dict(metrics[0], policy_step)

        # Logs player-only metrics
        if policy_step - last_log >= cfg.metric.log_every or cfg.dry_run:
            fabric.log_dict(aggregator.compute(), policy_step)
            aggregator.reset()

            # Sync timers
            timer_metrics = timer.compute()
            fabric.log(
                "Time/sps_env_interaction",
                ((policy_step - last_log) * cfg.env.action_repeat) / timer_metrics["Time/env_interaction_time"],
                policy_step,
            )
            timer.reset()

            # Reset counters
            last_log = policy_step

        # Checkpoint model
        if (
            update >= learning_starts  # otherwise the processes end up deadlocked
            and cfg.checkpoint.every > 0
            and policy_step - last_checkpoint >= cfg.checkpoint.every
        ) or cfg.dry_run:
            last_checkpoint = policy_step
            ckpt_path = fabric.logger.log_dir + f"/checkpoint/ckpt_{policy_step}_{fabric.global_rank}.ckpt"
            fabric.call(
                "on_checkpoint_player",
                fabric=fabric,
                player_trainer_collective=player_trainer_collective,
                ckpt_path=ckpt_path,
                replay_buffer=rb if cfg.buffer.checkpoint else None,
            )

    world_collective.scatter_object_list([None], [None] + [-1] * (world_collective.world_size - 1), src=0)

    # Last Checkpoint
    ckpt_path = fabric.logger.log_dir + f"/checkpoint/ckpt_{policy_step}_{fabric.global_rank}.ckpt"
    fabric.call(
        "on_checkpoint_player",
        fabric=fabric,
        player_trainer_collective=player_trainer_collective,
        ckpt_path=ckpt_path,
        replay_buffer=rb if cfg.buffer.checkpoint else None,
    )

    envs.close()
    if fabric.is_global_zero:
        test_env = make_env(
            cfg,
            None,
            0,
            logger.log_dir,
            "test",
            vector_env_idx=0,
        )()
        test(actor, test_env, fabric, cfg)


def trainer(
    world_collective: TorchCollective,
    player_trainer_collective: TorchCollective,
    optimization_pg: CollectibleGroup,
):
    global_rank = world_collective.rank
    group_world_size = world_collective.world_size - 1

    # Receive (possibly updated, by the make_env method for example) cfg from the player
    data = [None]
    world_collective.broadcast_object_list(data, src=0)
    cfg: DictConfig = data[0]

    # Initialize Fabric
    fabric = Fabric(strategy=DDPStrategy(process_group=optimization_pg), callbacks=[CheckpointCallback()])
    if not _is_using_cli():
        fabric.launch()
    device = fabric.device
    fabric.seed_everything(cfg.seed)
    torch.backends.cudnn.deterministic = cfg.torch_deterministic

    # Resume from checkpoint
    if cfg.checkpoint.resume_from:
        state = fabric.load(cfg.checkpoint.resume_from)
        ckpt_path = pathlib.Path(cfg.checkpoint.resume_from)
        cfg = OmegaConf.load(ckpt_path.parent.parent.parent / ".hydra" / "config.yaml")
        cfg.checkpoint.resume_from = str(ckpt_path)
        cfg.per_rank_batch_size = state["batch_size"] // fabric.world_size

    # Environment setup
    vectorized_env = gym.vector.SyncVectorEnv if cfg.env.sync_env else gym.vector.AsyncVectorEnv
    envs = vectorized_env([make_env(cfg, 0, 0, None)])
    assert isinstance(envs.single_action_space, gym.spaces.Box), "only continuous action space is supported"

    # Define the agent and the optimizer and setup them with Fabric
    act_dim = prod(envs.single_action_space.shape)
<<<<<<< HEAD
    obs_dim = sum([prod(envs.single_observation_space[k].shape) for k in cfg.mlp_keys.encoder])
=======
    obs_dim = prod(envs.single_observation_space.shape)
>>>>>>> d8a06aaf

    actor = SACActor(
        observation_dim=obs_dim,
        action_dim=act_dim,
        hidden_size=cfg.algo.actor.hidden_size,
        action_low=envs.single_action_space.low,
        action_high=envs.single_action_space.high,
    )
    critics = [
        SACCritic(observation_dim=obs_dim + act_dim, hidden_size=cfg.algo.critic.hidden_size, num_critics=1)
        for _ in range(cfg.algo.critic.n)
    ]
    target_entropy = -act_dim
    agent = SACAgent(actor, critics, target_entropy, alpha=cfg.algo.alpha.alpha, tau=cfg.algo.tau, device=fabric.device)
    if cfg.checkpoint.resume_from:
        agent.load_state_dict(state["agent"])
    agent.actor = fabric.setup_module(agent.actor)
    agent.critics = [fabric.setup_module(critic) for critic in agent.critics]

    # Optimizers
    qf_optimizer = hydra.utils.instantiate(cfg.algo.critic.optimizer, params=agent.qfs.parameters())
    actor_optimizer = hydra.utils.instantiate(
        cfg.algo.actor.optimizer,
        params=agent.actor.parameters(),
    )
    alpha_optimizer = hydra.utils.instantiate(cfg.algo.alpha.optimizer, params=[agent.log_alpha])
    if cfg.checkpoint.resume_from:
        qf_optimizer.load_state_dict(state["qf_optimizer"])
        actor_optimizer.load_state_dict(state["actor_optimizer"])
        alpha_optimizer.load_state_dict(state["alpha_optimizer"])
    qf_optimizer, actor_optimizer, alpha_optimizer = fabric.setup_optimizers(
        qf_optimizer, actor_optimizer, alpha_optimizer
    )

    # Send weights to rank-0, a.k.a. the player
    if global_rank == 1:
        player_trainer_collective.broadcast(
            torch.nn.utils.convert_parameters.parameters_to_vector(agent.actor.parameters()), src=1
        )

    # Metrics
    aggregator = MetricAggregator(
        {
            "Loss/value_loss": MeanMetric(sync_on_compute=cfg.metric.sync_on_compute, process_group=optimization_pg),
            "Loss/policy_loss": MeanMetric(sync_on_compute=cfg.metric.sync_on_compute, process_group=optimization_pg),
            "Loss/alpha_loss": MeanMetric(sync_on_compute=cfg.metric.sync_on_compute, process_group=optimization_pg),
        }
    ).to(device)

    # Receive data from player reagrding the:
    # * update
    # * last_log
    # * last_checkpoint
    data = [None]
    world_collective.broadcast_object_list(data, src=0)
    update = data[0]["update"]
    last_log = data[0]["last_log"]
    last_checkpoint = data[0]["last_checkpoint"]

    # Start training
    train_step = 0
    last_train = 0
    policy_steps_per_update = cfg.env.num_envs
    policy_step = update * policy_steps_per_update
    while True:
        # Wait for data
        data = [None]
        world_collective.scatter_object_list(data, [None for _ in range(world_collective.world_size)], src=0)
        data = data[0]
        if not isinstance(data, TensorDictBase) and data == -1:
            # Last Checkpoint
            if global_rank == 1:
                state = {
                    "agent": agent.state_dict(),
                    "qf_optimizer": qf_optimizer.state_dict(),
                    "actor_optimizer": actor_optimizer.state_dict(),
                    "alpha_optimizer": alpha_optimizer.state_dict(),
                    "update": update,
                    "batch_size": cfg.per_rank_batch_size * (world_collective.world_size - 1),
                    "last_log": last_log,
                    "last_checkpoint": last_checkpoint,
                }
                fabric.call("on_checkpoint_trainer", player_trainer_collective=player_trainer_collective, state=state)
            return
        data = make_tensordict(data, device=device)
        sampler = BatchSampler(range(len(data)), batch_size=cfg.per_rank_batch_size, drop_last=False)

        # Start training
        with timer(
            "Time/train_time", SumMetric(sync_on_compute=cfg.metric.sync_on_compute, process_group=optimization_pg)
        ):
            for batch_idxes in sampler:
                train(
                    fabric,
                    agent,
                    actor_optimizer,
                    qf_optimizer,
                    alpha_optimizer,
                    data[batch_idxes],
                    aggregator,
                    update,
                    cfg,
                    policy_steps_per_update,
                    group=optimization_pg,
                )
            train_step += group_world_size

        if global_rank == 1:
            player_trainer_collective.broadcast(
                torch.nn.utils.convert_parameters.parameters_to_vector(agent.actor.parameters()), src=1
            )

        if policy_step - last_log >= cfg.metric.log_every or cfg.dry_run:
            # Sync distributed metrics
            metrics = aggregator.compute()
            aggregator.reset()

            # Sync distributed timers
            timers = timer.compute()
            metrics.update({"Time/sps_train": (train_step - last_train) / timers["Time/train_time"]})
            timer.reset()

            if global_rank == 1:
                player_trainer_collective.broadcast_object_list(
                    [metrics], src=1
                )  # Broadcast metrics: fake send with object list between rank-0 and rank-1

            # Reset counters
            last_log = policy_step
            last_train = train_step

        # Checkpoint model on rank-0: send it everything
        if (cfg.checkpoint.every > 0 and policy_step - last_checkpoint >= cfg.checkpoint.every) or cfg.dry_run:
            last_checkpoint = policy_step
            if global_rank == 1:
                state = {
                    "agent": agent.state_dict(),
                    "qf_optimizer": qf_optimizer.state_dict(),
                    "actor_optimizer": actor_optimizer.state_dict(),
                    "alpha_optimizer": alpha_optimizer.state_dict(),
                    "update": update,
                    "batch_size": cfg.per_rank_batch_size * (world_collective.world_size - 1),
                    "last_log": last_log,
                    "last_checkpoint": last_checkpoint,
                }
                fabric.call("on_checkpoint_trainer", player_trainer_collective=player_trainer_collective, state=state)

        # Update counters
        update += 1
        policy_step += policy_steps_per_update


@register_algorithm(decoupled=True)
<<<<<<< HEAD
@hydra.main(version_base=None, config_path="../../configs", config_name="config")
def main(cfg: DictConfig):
    if "minedojo" in cfg.env.env._target_.lower():
        raise ValueError(
            "MineDojo is not currently supported by SAC agent, since it does not take "
=======
def main(fabric: Fabric, cfg: DictConfig):
    if fabric.world_size == 1:
        raise RuntimeError(
            "Please run the script with the number of devices greater than 1: "
            "`python sheeprl.py exp=sac_decoupled fabric.devices=2 ...`"
        )

    if "minedojo" in cfg.env.wrapper._target_.lower():
        raise ValueError(
            "MineDojo is not currently supported by PPO agent, since it does not take "
>>>>>>> d8a06aaf
            "into consideration the action masks provided by the environment, but needed "
            "in order to play correctly the game. "
            "As an alternative you can use one of the Dreamers' agents."
        )

    world_collective = TorchCollective()
    player_trainer_collective = TorchCollective()
    world_collective.setup(
        backend="nccl" if os.environ.get("LT_ACCELERATOR", None) in ("gpu", "cuda") else "gloo",
        timeout=timedelta(days=1),
    )

    # Create a global group, assigning it to the collective: used by the player to exchange
    # collected experiences with the trainers
    world_collective.create_group(timeout=timedelta(days=1))
    global_rank = world_collective.rank

    # Create a group between rank-0 (player) and rank-1 (trainer), assigning it to the collective:
    # used by rank-1 to send metrics to be tracked by the rank-0 at the end of a training episode
    player_trainer_collective.create_group(ranks=[0, 1], timeout=timedelta(days=1))

    # Create a new group, without assigning it to the collective: in this way the trainers can
    # still communicate with the player through the global group, but they can optimize the agent
    # between themselves
    optimization_pg = world_collective.new_group(
        ranks=list(range(1, world_collective.world_size)), timeout=timedelta(days=1)
    )
    if global_rank == 0:
        player(fabric, cfg, world_collective, player_trainer_collective)
    else:
        trainer(world_collective, player_trainer_collective, optimization_pg)<|MERGE_RESOLUTION|>--- conflicted
+++ resolved
@@ -33,20 +33,10 @@
 
 
 @torch.no_grad()
-<<<<<<< HEAD
-def player(cfg: DictConfig, world_collective: TorchCollective, player_trainer_collective: TorchCollective):
-    print_config(cfg)
-
-    # Initialize Fabric
-    fabric = Fabric(callbacks=[CheckpointCallback()])
-    if not _is_using_cli():
-        fabric.launch()
-=======
 def player(
     fabric: Fabric, cfg: DictConfig, world_collective: TorchCollective, player_trainer_collective: TorchCollective
 ):
     logger = fabric.logger
->>>>>>> d8a06aaf
     rank = fabric.global_rank
     device = fabric.device
     fabric.seed_everything(cfg.seed)
@@ -64,26 +54,10 @@
         cfg.root_dir = root_dir
         cfg.run_name = run_name
 
-<<<<<<< HEAD
     if len(cfg.cnn_keys.encoder) > 0:
         warnings.warn("SAC algorithm cannot allow to use images as observations, the CNN keys will be ignored")
         cfg.cnn_keys.encoder = []
 
-    # Initialize logger
-    root_dir = (
-        os.path.join("logs", "runs", cfg.root_dir)
-        if cfg.root_dir is not None
-        else os.path.join("logs", "runs", "sac_decoupled", datetime.today().strftime("%Y-%m-%d_%H-%M-%S"))
-    )
-    run_name = (
-        cfg.run_name if cfg.run_name is not None else f"{cfg.env.id}_{cfg.exp_name}_{cfg.seed}_{int(time.time())}"
-    )
-    logger = TensorBoardLogger(root_dir=root_dir, name=run_name)
-    fabric._loggers = [logger]
-    logger.log_hyperparams(OmegaConf.to_container(cfg, resolve=True))
-
-=======
->>>>>>> d8a06aaf
     # Environment setup
     vectorized_env = gym.vector.SyncVectorEnv if cfg.env.sync_env else gym.vector.AsyncVectorEnv
     envs = vectorized_env(
@@ -376,11 +350,7 @@
 
     # Define the agent and the optimizer and setup them with Fabric
     act_dim = prod(envs.single_action_space.shape)
-<<<<<<< HEAD
     obs_dim = sum([prod(envs.single_observation_space[k].shape) for k in cfg.mlp_keys.encoder])
-=======
-    obs_dim = prod(envs.single_observation_space.shape)
->>>>>>> d8a06aaf
 
     actor = SACActor(
         observation_dim=obs_dim,
@@ -534,13 +504,6 @@
 
 
 @register_algorithm(decoupled=True)
-<<<<<<< HEAD
-@hydra.main(version_base=None, config_path="../../configs", config_name="config")
-def main(cfg: DictConfig):
-    if "minedojo" in cfg.env.env._target_.lower():
-        raise ValueError(
-            "MineDojo is not currently supported by SAC agent, since it does not take "
-=======
 def main(fabric: Fabric, cfg: DictConfig):
     if fabric.world_size == 1:
         raise RuntimeError(
@@ -550,8 +513,7 @@
 
     if "minedojo" in cfg.env.wrapper._target_.lower():
         raise ValueError(
-            "MineDojo is not currently supported by PPO agent, since it does not take "
->>>>>>> d8a06aaf
+            "MineDojo is not currently supported by SAC agent, since it does not take "
             "into consideration the action masks provided by the environment, but needed "
             "in order to play correctly the game. "
             "As an alternative you can use one of the Dreamers' agents."
