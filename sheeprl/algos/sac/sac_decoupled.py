--- conflicted
+++ resolved
@@ -1,9 +1,6 @@
 import os
-<<<<<<< HEAD
 import pathlib
 import time
-=======
->>>>>>> 733faf15
 import warnings
 from datetime import timedelta
 from math import prod
@@ -17,7 +14,7 @@
 from lightning.fabric.plugins.collectives import TorchCollective
 from lightning.fabric.plugins.collectives.collective import CollectibleGroup
 from lightning.fabric.strategies import DDPStrategy
-from omegaconf import DictConfig
+from omegaconf import DictConfig, OmegaConf
 from tensordict import TensorDict, make_tensordict
 from tensordict.tensordict import TensorDictBase
 from torch.utils.data.sampler import BatchSampler
@@ -35,26 +32,15 @@
 
 
 @torch.no_grad()
-<<<<<<< HEAD
-def player(cfg: DictConfig, world_collective: TorchCollective, player_trainer_collective: TorchCollective):
-    print_config(cfg)
-
-    # Initialize Fabric
-    fabric = Fabric(callbacks=[CheckpointCallback()])
-    if not _is_using_cli():
-        fabric.launch()
-=======
 def player(
     fabric: Fabric, cfg: DictConfig, world_collective: TorchCollective, player_trainer_collective: TorchCollective
 ):
     logger = fabric.logger
->>>>>>> 733faf15
     rank = fabric.global_rank
     device = fabric.device
     fabric.seed_everything(cfg.seed)
     torch.backends.cudnn.deterministic = cfg.torch_deterministic
 
-<<<<<<< HEAD
     # Resume from checkpoint
     if cfg.checkpoint.resume_from:
         root_dir = cfg.root_dir
@@ -67,21 +53,6 @@
         cfg.root_dir = root_dir
         cfg.run_name = run_name
 
-    # Initialize logger
-    root_dir = (
-        os.path.join("logs", "runs", cfg.root_dir)
-        if cfg.root_dir is not None
-        else os.path.join("logs", "runs", "sac_decoupled", datetime.today().strftime("%Y-%m-%d_%H-%M-%S"))
-    )
-    run_name = (
-        cfg.run_name if cfg.run_name is not None else f"{cfg.env.id}_{cfg.exp_name}_{cfg.seed}_{int(time.time())}"
-    )
-    logger = TensorBoardLogger(root_dir=root_dir, name=run_name)
-    fabric._loggers = [logger]
-    logger.log_hyperparams(OmegaConf.to_container(cfg, resolve=True))
-
-=======
->>>>>>> 733faf15
     # Environment setup
     vectorized_env = gym.vector.SyncVectorEnv if cfg.env.sync_env else gym.vector.AsyncVectorEnv
     envs = vectorized_env(
