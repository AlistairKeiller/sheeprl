import os
<<<<<<< HEAD
import pathlib
import time
=======
>>>>>>> 717c5172
import warnings
from math import prod
from typing import Optional

import gymnasium as gym
import hydra
import numpy as np
import torch
from lightning.fabric import Fabric
from lightning.fabric.fabric import _is_using_cli
from lightning.fabric.plugins.collectives.collective import CollectibleGroup
from omegaconf import DictConfig, OmegaConf
from tensordict import TensorDict, make_tensordict
from tensordict.tensordict import TensorDictBase
from torch.optim import Optimizer
from torch.utils.data.distributed import DistributedSampler
from torch.utils.data.sampler import BatchSampler
from torchmetrics import MeanMetric, SumMetric

from sheeprl.algos.sac.agent import SACActor, SACAgent, SACCritic
from sheeprl.algos.sac.loss import critic_loss, entropy_loss, policy_loss
from sheeprl.algos.sac.utils import test
from sheeprl.data.buffers import ReplayBuffer
from sheeprl.utils.callback import CheckpointCallback
from sheeprl.utils.env import make_env
from sheeprl.utils.logger import create_tensorboard_logger
from sheeprl.utils.metric import MetricAggregator
from sheeprl.utils.registry import register_algorithm
from sheeprl.utils.timer import timer
from sheeprl.utils.utils import print_config


def train(
    fabric: Fabric,
    agent: SACAgent,
    actor_optimizer: Optimizer,
    qf_optimizer: Optimizer,
    alpha_optimizer: Optimizer,
    data: TensorDictBase,
    aggregator: MetricAggregator,
    update: int,
    cfg: DictConfig,
    policy_steps_per_update: int,
    group: Optional[CollectibleGroup] = None,
):
    # Update the soft-critic
    next_target_qf_value = agent.get_next_target_q_values(
        data["next_observations"], data["rewards"], data["dones"], cfg.algo.gamma
    )
    qf_values = agent.get_q_values(data["observations"], data["actions"])
    qf_loss = critic_loss(qf_values, next_target_qf_value, agent.num_critics)
    qf_optimizer.zero_grad(set_to_none=True)
    fabric.backward(qf_loss)
    qf_optimizer.step()
    aggregator.update("Loss/value_loss", qf_loss)

    # Update the target networks with EMA
    if update % (cfg.algo.critic.target_network_frequency // policy_steps_per_update + 1) == 0:
        agent.qfs_target_ema()

    # Update the actor
    actions, logprobs = agent.get_actions_and_log_probs(data["observations"])
    qf_values = agent.get_q_values(data["observations"], actions)
    min_qf_values = torch.min(qf_values, dim=-1, keepdim=True)[0]
    actor_loss = policy_loss(agent.alpha, logprobs, min_qf_values)
    actor_optimizer.zero_grad(set_to_none=True)
    fabric.backward(actor_loss)
    actor_optimizer.step()
    aggregator.update("Loss/policy_loss", actor_loss)

    # Update the entropy value
    alpha_loss = entropy_loss(agent.log_alpha, logprobs.detach(), agent.target_entropy)
    alpha_optimizer.zero_grad(set_to_none=True)
    fabric.backward(alpha_loss)
    agent.log_alpha.grad = fabric.all_reduce(agent.log_alpha.grad, group=group)
    alpha_optimizer.step()
    aggregator.update("Loss/alpha_loss", alpha_loss)


@register_algorithm()
@hydra.main(version_base=None, config_path="../../configs", config_name="config")
def main(cfg: DictConfig):
    print_config(cfg)

    # Initialize Fabric
    fabric = Fabric(callbacks=[CheckpointCallback()])
    if not _is_using_cli():
        fabric.launch()
    device = fabric.device
    rank = fabric.global_rank
    world_size = fabric.world_size
    fabric.seed_everything(cfg.seed)
    torch.backends.cudnn.deterministic = cfg.torch_deterministic

    # Resume from checkpoint
    if cfg.checkpoint.resume_from:
        root_dir = cfg.root_dir
        run_name = cfg.run_name
        state = fabric.load(cfg.checkpoint.resume_from)
        ckpt_path = pathlib.Path(cfg.checkpoint.resume_from)
        cfg = OmegaConf.load(ckpt_path.parent.parent.parent / ".hydra" / "config.yaml")
        cfg.checkpoint.resume_from = str(ckpt_path)
        cfg.per_rank_batch_size = state["batch_size"] // fabric.world_size
        cfg.root_dir = root_dir
        cfg.run_name = f"resume_from_checkpoint_{run_name}"

    # Create TensorBoardLogger. This will create the logger only on the
    # rank-0 process
    logger, log_dir = create_tensorboard_logger(fabric, cfg, "sac")
    if fabric.is_global_zero:
        fabric._loggers = [logger]
        fabric.logger.log_hyperparams(OmegaConf.to_container(cfg, resolve=True))

    # Environment setup
    vectorized_env = gym.vector.SyncVectorEnv if cfg.env.sync_env else gym.vector.AsyncVectorEnv
    envs = vectorized_env(
        [
            make_env(
                cfg.env.id,
                cfg.seed + rank * cfg.env.num_envs + i,
                rank,
                cfg.env.capture_video,
                logger.log_dir if rank == 0 else None,
                "train",
                mask_velocities=False,
                vector_env_idx=i,
            )
            for i in range(cfg.env.num_envs)
        ]
    )
    if not isinstance(envs.single_action_space, gym.spaces.Box):
        raise ValueError("Only continuous action space is supported for the SAC agent")
    if len(envs.single_observation_space.shape) > 1:
        raise ValueError(
            "Only environments with vector-only observations are supported by the SAC agent. "
            f"Provided environment: {cfg.env.id}"
        )

    # Define the agent and the optimizer and setup sthem with Fabric
    act_dim = prod(envs.single_action_space.shape)
    obs_dim = prod(envs.single_observation_space.shape)
    actor = SACActor(
        observation_dim=obs_dim,
        action_dim=act_dim,
        hidden_size=cfg.algo.actor.hidden_size,
        action_low=envs.single_action_space.low,
        action_high=envs.single_action_space.high,
    )
    critics = [
        SACCritic(observation_dim=obs_dim + act_dim, hidden_size=cfg.algo.critic.hidden_size, num_critics=1)
        for _ in range(cfg.algo.critic.n)
    ]
    target_entropy = -act_dim
    agent = SACAgent(actor, critics, target_entropy, alpha=cfg.algo.alpha.alpha, tau=cfg.algo.tau, device=fabric.device)
    if cfg.checkpoint.resume_from:
        agent.load_state_dict(state["agent"])
    agent.actor = fabric.setup_module(agent.actor)
    agent.critics = [fabric.setup_module(critic) for critic in agent.critics]

    # Optimizers
    qf_optimizer = hydra.utils.instantiate(cfg.algo.critic.optimizer, params=agent.qfs.parameters())
    actor_optimizer = hydra.utils.instantiate(cfg.algo.actor.optimizer, params=agent.actor.parameters())
    alpha_optimizer = hydra.utils.instantiate(cfg.algo.alpha.optimizer, params=[agent.log_alpha])
    if cfg.checkpoint.resume_from:
        qf_optimizer.load_state_dict(state["qf_optimizer"])
        actor_optimizer.load_state_dict(state["actor_optimizer"])
        alpha_optimizer.load_state_dict(state["alpha_optimizer"])
    qf_optimizer, actor_optimizer, alpha_optimizer = fabric.setup_optimizers(
        qf_optimizer, actor_optimizer, alpha_optimizer
    )

<<<<<<< HEAD
    # Metrics
=======
    # Create a metric aggregator to log the metrics
>>>>>>> 717c5172
    aggregator = MetricAggregator(
        {
            "Rewards/rew_avg": MeanMetric(sync_on_compute=cfg.metric.sync_on_compute),
            "Game/ep_len_avg": MeanMetric(sync_on_compute=cfg.metric.sync_on_compute),
<<<<<<< HEAD
            "Time/step_per_second": MeanMetric(sync_on_compute=cfg.metric.sync_on_compute),
=======
>>>>>>> 717c5172
            "Loss/value_loss": MeanMetric(sync_on_compute=cfg.metric.sync_on_compute),
            "Loss/policy_loss": MeanMetric(sync_on_compute=cfg.metric.sync_on_compute),
            "Loss/alpha_loss": MeanMetric(sync_on_compute=cfg.metric.sync_on_compute),
        }
<<<<<<< HEAD
    )
    aggregator.to(device)
=======
    ).to(device)
>>>>>>> 717c5172

    # Local data
    buffer_size = cfg.buffer.size // int(cfg.env.num_envs * world_size) if not cfg.dry_run else 1
    rb = ReplayBuffer(
        buffer_size,
        cfg.env.num_envs,
        device=device,
        memmap=cfg.buffer.memmap,
        memmap_dir=os.path.join(log_dir, "memmap_buffer", f"rank_{fabric.global_rank}"),
    )
    if cfg.checkpoint.resume_from and cfg.buffer.checkpoint:
        if isinstance(state["rb"], list) and fabric.world_size == len(state["rb"]):
            rb = state["rb"][fabric.global_rank]
        elif isinstance(state["rb"], ReplayBuffer):
            rb = state["rb"]
        else:
            raise RuntimeError(f"Given {len(state['rb'])}, but {fabric.world_size} processes are instantiated")
    step_data = TensorDict({}, batch_size=[cfg.env.num_envs], device=device)

    # Global variables
<<<<<<< HEAD
    start_step = state["update"] // fabric.world_size if cfg.checkpoint.resume_from else 1
    policy_step = state["update"] * cfg.env.num_envs if cfg.checkpoint.resume_from else 0
    last_log = state["last_log"] if cfg.checkpoint.resume_from else 0
    last_checkpoint = state["last_checkpoint"] if cfg.checkpoint.resume_from else 0
    start_time = time.perf_counter()
    policy_steps_per_update = int(cfg.env.num_envs * fabric.world_size)
=======
    last_log = 0
    last_train = 0
    train_step = 0
    policy_step = 0
    last_checkpoint = 0
    policy_steps_per_update = int(cfg.env.num_envs * world_size)
>>>>>>> 717c5172
    num_updates = int(cfg.total_steps // policy_steps_per_update) if not cfg.dry_run else 1
    learning_starts = cfg.algo.learning_starts // policy_steps_per_update if not cfg.dry_run else 0
    if cfg.checkpoint.resume_from and not cfg.buffer.checkpoint:
        learning_starts += start_step

    # Warning for log and checkpoint every
    if cfg.metric.log_every % policy_steps_per_update != 0:
        warnings.warn(
            f"The metric.log_every parameter ({cfg.metric.log_every}) is not a multiple of the "
            f"policy_steps_per_update value ({policy_steps_per_update}), so "
            "the metrics will be logged at the nearest greater multiple of the "
            "policy_steps_per_update value."
        )
    if cfg.checkpoint.every % policy_steps_per_update != 0:
        warnings.warn(
            f"The checkpoint.every parameter ({cfg.checkpoint.every}) is not a multiple of the "
            f"policy_steps_per_update value ({policy_steps_per_update}), so "
            "the checkpoint will be saved at the nearest greater multiple of the "
            "policy_steps_per_update value."
        )

    # Get the first environment observation and start the optimization
    obs = torch.tensor(
        envs.reset(seed=cfg.seed)[0],
        dtype=torch.float32,
        device=device,
    )  # [N_envs, N_obs]

<<<<<<< HEAD
    for update in range(start_step, num_updates + 1):
        if update < learning_starts:
            actions = envs.action_space.sample()
        else:
            # Sample an action given the observation received by the environment
            with torch.no_grad():
                actions, _ = agent.actor.module(obs)
                actions = actions.cpu().numpy()
        next_obs, rewards, dones, truncated, infos = envs.step(actions)
        dones = np.logical_or(dones, truncated)

        policy_step += policy_steps_per_update
=======
    for update in range(1, num_updates + 1):
        policy_step += cfg.env.num_envs * world_size

        # Measure environment interaction time: this considers both the model forward
        # to get the action given the observation and the time taken into the environment
        with timer("Time/env_interaction_time", SumMetric(sync_on_compute=False)):
            if update <= learning_starts:
                actions = envs.action_space.sample()
            else:
                # Sample an action given the observation received by the environment
                with torch.no_grad():
                    actions, _ = actor.module(obs)
                    actions = actions.cpu().numpy()
            next_obs, rewards, dones, truncated, infos = envs.step(actions)
            dones = np.logical_or(dones, truncated)
>>>>>>> 717c5172

        if "final_info" in infos:
            for i, agent_ep_info in enumerate(infos["final_info"]):
                if agent_ep_info is not None:
                    ep_rew = agent_ep_info["episode"]["r"]
                    ep_len = agent_ep_info["episode"]["l"]
                    aggregator.update("Rewards/rew_avg", ep_rew)
                    aggregator.update("Game/ep_len_avg", ep_len)
                    fabric.print(f"Rank-0: policy_step={policy_step}, reward_env_{i}={ep_rew[-1]}")

        # Save the real next observation
        real_next_obs = next_obs.copy()
        if "final_observation" in infos:
            for idx, final_obs in enumerate(infos["final_observation"]):
                if final_obs is not None:
                    real_next_obs[idx] = final_obs

        with device:
            next_obs = torch.tensor(next_obs, dtype=torch.float32)
            real_next_obs = torch.tensor(real_next_obs, dtype=torch.float32)
            actions = torch.tensor(actions, dtype=torch.float32).view(cfg.env.num_envs, -1)
            rewards = torch.tensor(rewards, dtype=torch.float32).view(cfg.env.num_envs, -1)
            dones = torch.tensor(dones, dtype=torch.float32).view(cfg.env.num_envs, -1)

        step_data["dones"] = dones
        step_data["actions"] = actions
        step_data["observations"] = obs
        if not cfg.buffer.sample_next_obs:
            step_data["next_observations"] = real_next_obs
        step_data["rewards"] = rewards
        rb.add(step_data.unsqueeze(0))

        # next_obs becomes the new obs
        obs = next_obs

        # Train the agent
        if update >= learning_starts:
            training_steps = learning_starts if update == learning_starts else 1

            # We sample one time to reduce the communications between processes
            sample = rb.sample(
                training_steps * cfg.algo.per_rank_gradient_steps * cfg.per_rank_batch_size,
                sample_next_obs=cfg.buffer.sample_next_obs,
            )  # [G*B, 1]
            gathered_data = fabric.all_gather(sample.to_dict())  # [G*B, World, 1]
            gathered_data = make_tensordict(gathered_data).view(-1)  # [G*B*World]
            if world_size > 1:
                dist_sampler: DistributedSampler = DistributedSampler(
                    range(len(gathered_data)),
                    num_replicas=world_size,
                    rank=fabric.global_rank,
                    shuffle=True,
                    seed=cfg.seed,
                    drop_last=False,
                )
                sampler: BatchSampler = BatchSampler(
                    sampler=dist_sampler, batch_size=cfg.per_rank_batch_size, drop_last=False
                )
            else:
                sampler = BatchSampler(
                    sampler=range(len(gathered_data)), batch_size=cfg.per_rank_batch_size, drop_last=False
                )

            # Start training
            with timer("Time/train_time", SumMetric(sync_on_compute=cfg.metric.sync_on_compute)):
                for batch_idxes in sampler:
                    train(
                        fabric,
                        agent,
                        actor_optimizer,
                        qf_optimizer,
                        alpha_optimizer,
                        gathered_data[batch_idxes],
                        aggregator,
                        update,
                        cfg,
                        policy_steps_per_update,
                    )
                train_step += world_size

        # Log metrics
        if policy_step - last_log >= cfg.metric.log_every or update == num_updates or cfg.dry_run:
            # Sync distributed metrics
            metrics_dict = aggregator.compute()
            fabric.log_dict(metrics_dict, policy_step)
            aggregator.reset()

            # Sync distributed timers
            timer_metrics = timer.compute()
            fabric.log(
                "Time/sps_train",
                (train_step - last_train) / timer_metrics["Time/train_time"],
                policy_step,
            )
            fabric.log(
                "Time/sps_env_interaction",
                ((policy_step - last_log) / world_size * cfg.env.action_repeat)
                / timer_metrics["Time/env_interaction_time"],
                policy_step,
            )
            timer.reset()

            # Reset counters
            last_log = policy_step
            last_train = train_step

        # Checkpoint model
        if (
            (cfg.checkpoint.every > 0 and policy_step - last_checkpoint >= cfg.checkpoint.every)
            or cfg.dry_run
            or update == num_updates
        ):
            last_checkpoint = policy_step
            state = {
                "agent": agent.state_dict(),
                "qf_optimizer": qf_optimizer.state_dict(),
                "actor_optimizer": actor_optimizer.state_dict(),
                "alpha_optimizer": alpha_optimizer.state_dict(),
                "update": update * fabric.world_size,
                "batch_size": cfg.per_rank_batch_size * fabric.world_size,
                "last_log": last_log,
                "last_checkpoint": last_checkpoint,
            }
            ckpt_path = os.path.join(log_dir, f"checkpoint/ckpt_{policy_step}_{fabric.global_rank}.ckpt")
            fabric.call(
                "on_checkpoint_coupled",
                fabric=fabric,
                ckpt_path=ckpt_path,
                state=state,
                replay_buffer=rb if cfg.buffer.checkpoint else None,
            )

    envs.close()
    if fabric.is_global_zero:
        test_env = make_env(
            cfg.env.id,
            None,
            0,
            cfg.env.capture_video,
            fabric.logger.log_dir,
            "test",
            mask_velocities=False,
            vector_env_idx=0,
        )()
        test(agent.actor.module, test_env, fabric, cfg)


if __name__ == "__main__":
    main()<|MERGE_RESOLUTION|>--- conflicted
+++ resolved
@@ -1,9 +1,6 @@
 import os
-<<<<<<< HEAD
 import pathlib
 import time
-=======
->>>>>>> 717c5172
 import warnings
 from math import prod
 from typing import Optional
@@ -175,29 +172,16 @@
         qf_optimizer, actor_optimizer, alpha_optimizer
     )
 
-<<<<<<< HEAD
-    # Metrics
-=======
     # Create a metric aggregator to log the metrics
->>>>>>> 717c5172
     aggregator = MetricAggregator(
         {
             "Rewards/rew_avg": MeanMetric(sync_on_compute=cfg.metric.sync_on_compute),
             "Game/ep_len_avg": MeanMetric(sync_on_compute=cfg.metric.sync_on_compute),
-<<<<<<< HEAD
-            "Time/step_per_second": MeanMetric(sync_on_compute=cfg.metric.sync_on_compute),
-=======
->>>>>>> 717c5172
             "Loss/value_loss": MeanMetric(sync_on_compute=cfg.metric.sync_on_compute),
             "Loss/policy_loss": MeanMetric(sync_on_compute=cfg.metric.sync_on_compute),
             "Loss/alpha_loss": MeanMetric(sync_on_compute=cfg.metric.sync_on_compute),
         }
-<<<<<<< HEAD
-    )
-    aggregator.to(device)
-=======
     ).to(device)
->>>>>>> 717c5172
 
     # Local data
     buffer_size = cfg.buffer.size // int(cfg.env.num_envs * world_size) if not cfg.dry_run else 1
@@ -218,21 +202,15 @@
     step_data = TensorDict({}, batch_size=[cfg.env.num_envs], device=device)
 
     # Global variables
-<<<<<<< HEAD
+    last_train = 0
+    train_step = 0
     start_step = state["update"] // fabric.world_size if cfg.checkpoint.resume_from else 1
     policy_step = state["update"] * cfg.env.num_envs if cfg.checkpoint.resume_from else 0
     last_log = state["last_log"] if cfg.checkpoint.resume_from else 0
     last_checkpoint = state["last_checkpoint"] if cfg.checkpoint.resume_from else 0
-    start_time = time.perf_counter()
+    time.perf_counter()
     policy_steps_per_update = int(cfg.env.num_envs * fabric.world_size)
-=======
-    last_log = 0
-    last_train = 0
-    train_step = 0
-    policy_step = 0
-    last_checkpoint = 0
     policy_steps_per_update = int(cfg.env.num_envs * world_size)
->>>>>>> 717c5172
     num_updates = int(cfg.total_steps // policy_steps_per_update) if not cfg.dry_run else 1
     learning_starts = cfg.algo.learning_starts // policy_steps_per_update if not cfg.dry_run else 0
     if cfg.checkpoint.resume_from and not cfg.buffer.checkpoint:
@@ -261,21 +239,7 @@
         device=device,
     )  # [N_envs, N_obs]
 
-<<<<<<< HEAD
     for update in range(start_step, num_updates + 1):
-        if update < learning_starts:
-            actions = envs.action_space.sample()
-        else:
-            # Sample an action given the observation received by the environment
-            with torch.no_grad():
-                actions, _ = agent.actor.module(obs)
-                actions = actions.cpu().numpy()
-        next_obs, rewards, dones, truncated, infos = envs.step(actions)
-        dones = np.logical_or(dones, truncated)
-
-        policy_step += policy_steps_per_update
-=======
-    for update in range(1, num_updates + 1):
         policy_step += cfg.env.num_envs * world_size
 
         # Measure environment interaction time: this considers both the model forward
@@ -290,7 +254,6 @@
                     actions = actions.cpu().numpy()
             next_obs, rewards, dones, truncated, infos = envs.step(actions)
             dones = np.logical_or(dones, truncated)
->>>>>>> 717c5172
 
         if "final_info" in infos:
             for i, agent_ep_info in enumerate(infos["final_info"]):
