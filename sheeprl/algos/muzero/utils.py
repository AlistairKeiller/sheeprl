import os
from typing import Optional

import gymnasium as gym
import numpy as np
import torch
from gymnasium.wrappers import AtariPreprocessing
from lightning import Fabric
from omegaconf import DictConfig

import sheeprl.algos.muzero.ctree.cytree as tree
from sheeprl.algos.muzero.agent import MuzeroAgent
from sheeprl.utils.utils import inverse_symsqrt, symsqrt, two_hot_decoder, two_hot_encoder


def scalar_to_support(scalar: torch.Tensor, support_size: int):
    """Convert a scalar representation to a support."""
    return two_hot_encoder(symsqrt(scalar), support_size)


def support_to_scalar(support: torch.Tensor, support_range: int) -> torch.Tensor:
    """Converts a support representation to a scalar."""
    return inverse_symsqrt(two_hot_decoder(support, support_range))


def make_env(
    env_id,
    seed,
    idx,
    capture_video,
    run_name,
    prefix: str = "",
    vector_env_idx: int = 0,
    frame_stack: int = 1,
    screen_size: int = 64,
    action_repeat: int = 1,
):
    def thunk():
        env = gym.make(env_id, render_mode="rgb_array", frameskip=1)
        env = gym.wrappers.RecordEpisodeStatistics(env)
        if capture_video and vector_env_idx == 0 and idx == 0:
            env = gym.experimental.wrappers.RecordVideoV0(
                env, os.path.join(run_name, prefix + "_videos" if prefix else "videos"), disable_logger=True
            )
        env = AtariPreprocessing(
            env,
            screen_size=screen_size,
            frame_skip=action_repeat,
            grayscale_obs=False,
            grayscale_newaxis=True,
            scale_obs=True,
        )
        env = gym.wrappers.TransformObservation(env, lambda obs: obs.transpose(2, 0, 1))
        env.observation_space = gym.spaces.Box(
            0, 1, (env.observation_space.shape[2], screen_size, screen_size), np.float32
        )
        if frame_stack > 0:
            env = gym.wrappers.FrameStack(env, frame_stack)
        env.action_space.seed(seed)
        env.observation_space.seed(seed)
        return env

    return thunk


class MinMaxStats:
    """A class that holds the min-max values of the tree."""

    def __init__(self):
        self.maximum = float("inf")
        self.minimum = -float("inf")

    def update(self, value: float):
        self.maximum = max(self.maximum, value)
        self.minimum = min(self.minimum, value)

    def normalize(self, value: torch.Tensor) -> torch.Tensor:
        if self.maximum > self.minimum != -float("inf") and self.maximum != float("inf"):
            # We normalize only when we have set the maximum and minimum values.
            return (value - self.minimum) / (self.maximum - self.minimum)
        return value


def visit_softmax_temperature(training_steps: int) -> float:
    """Scale the temperature of the softmax action selection by the number of moves played in the game.

    Args:
        training_steps (int): The number of time the network's weight have been updated (an optimizer.step()).
    """
    if training_steps < 500e3:
        return 1.0
    elif training_steps < 750e3:
        return 0.5
    else:
        return 0.25


class Node:
    """A Node in the MCTS tree.

    It is used to store the statistics of the node and its children, in order to progress the MCTS search and store the
    backpropagation values.

    Attributes:
        prior (float): The prior probability of the node.
        image (torch.Tensor): The image of the node.
        hidden_state (Optional[torch.Tensor]): The hidden state of the node.
        reward (float): The reward of the node.
        value_sum (float): The sum of the values of the node.
        visit_count (int): The number of times the node has been visited.
        children (dict[int, Node]): The children of the node, one for each action where actions are represented
            as integers running from 0 to num_actions - 1.
    """

    def __init__(self, prior: torch.Tensor, image: torch.Tensor = None):
        """A Node in the MCTS tree.

        Args:
            prior (torch.Tensor): The prior probability of the node.
            image (torch.Tensor): The image of the node.
                The image is used to create the initial hidden state for the network in MCTS.
                Hence, it is needed only for the starting node of every MCTS search.
        """
        self.prior: torch.Tensor = prior
        self.image: torch.Tensor = image
        self._device = prior.device
        self._dtype = prior.dtype

        self.hidden_state: Optional[torch.Tensor] = None
        self.reward: torch.tensor = torch.tensor(0.0, dtype=self._dtype, device=self._device)
        self.value_sum: torch.tensor = torch.tensor(0.0, dtype=self._dtype, device=self._device)
        self.visit_count: torch.tensor = torch.tensor(0.0, dtype=self._dtype, device=self._device)
        self.children: dict[int, Node] = {}

    @property
    def device(self):
        return self._device

    @property
    def dtype(self):
        return self._dtype

    def expanded(self) -> bool:
        """Returns True if the node is already expanded, False otherwise.

        When a node is visited for the first time, the search stops, the node gets expanded to compute its children, and
        then the `backpropagate` phase of MCTS starts. If a node is already expanded, instead, the search continues
        until an unvisited node is reached.
        """
        return len(self.children) > 0

    def value(self) -> torch.Tensor:
        """Returns the value of the node."""
        if self.visit_count == 0:
            return self.value_sum
        return self.value_sum / self.visit_count


def add_exploration_noise(
    node: Node, noise_distribution: torch.distributions.dirichlet.Dirichlet, exploration_fraction: float
):
    """Add exploration noise to the prior probabilities."""
    actions = list(node.children.keys())
    noise = noise_distribution.rsample()
    for a, n in zip(actions, noise):
        node.children[a].prior = node.children[a].prior * (1 - exploration_fraction) + n * exploration_fraction


def mcts(
    root: Node,
    agent: torch.nn.Module,
    num_simulations: int,
    noise_distribution: torch.distributions.dirichlet.Dirichlet,
    gamma: float = 0.997,
    exploration_fraction: float = 0.25,
    support_size: int = 300,
):
    """Runs MCTS for num_simulations"""
    # Initialize the hidden state and compute the actor's policy logits
    with torch.no_grad():
        hidden_state, policy_logits, _ = agent.initial_inference(root.image)
        root.hidden_state = hidden_state

        device = hidden_state.device
        dtype = hidden_state.dtype
        root.image.shape[0]

        # Use the actor's policy to initialize the children of the node.
        # The policy results are used as prior probabilities.
        normalized_policy = torch.nn.functional.softmax(policy_logits, dim=-1)
        root.children = {action: Node(normalized_policy[:, action]) for action in range(normalized_policy.shape[-1])}
        add_exploration_noise(root, noise_distribution, exploration_fraction)

        # Expand until an unvisited node (i.e. not yet expanded) is reached
        min_max_stats = MinMaxStats()

        for _ in range(num_simulations):
            node = root
            search_path = [node]

            while node.expanded():
                # Select the child with the highest UCB score
                ucb_scores = ucb_score(
                    parent=node,
                    min_max_stats=min_max_stats,
                    gamma=gamma,
                    pb_c_base=19652,
                    pb_c_init=1.25,
                )

<<<<<<< HEAD
                ucb_scores = ucb_scores + 1e-7 * torch.rand(
                    ucb_scores.shape, dtype=ucb_scores.dtype, device=ucb_scores.device
=======
                ucb_scores += 1e-7 * torch.rand(
                    ucb_scores.shape, device=device
>>>>>>> 22c71912
                )  # Add tiny bit of randomness for tie break
                imagined_action = torch.argmax(ucb_scores)
                child = node.children[imagined_action.item()]
                search_path.append(child)
                node = child

            # When a path from the starting node to an unvisited node is found, expand the unvisited node
            parent = search_path[-2]
            imagined_action = imagined_action.view(1, 1, -1).to(device=device, dtype=dtype)
            hidden_state, reward, policy_logits, value = agent.recurrent_inference(
                imagined_action,
                parent.hidden_state,
            )
            value = support_to_scalar(torch.nn.functional.softmax(value, dim=-1), support_size)
            node.hidden_state = hidden_state
            node.reward = support_to_scalar(torch.nn.functional.softmax(reward, dim=-1), support_size)
            normalized_policy = torch.nn.functional.softmax(policy_logits, dim=-1)
            for action in range(normalized_policy.numel()):
                node.children[action] = Node(normalized_policy.squeeze()[action])

            # Backpropagate the search path to update the nodes' statistics
            for visited_node in reversed(search_path):
                visited_node.value_sum += value.squeeze()
                visited_node.visit_count += 1
                min_max_stats.update(visited_node.value().item())
                value = visited_node.reward + gamma * value


def ucb_score(
    parent: Node, min_max_stats: MinMaxStats, gamma: float, pb_c_base: float, pb_c_init: float
) -> torch.Tensor:
    """Computes the UCB score of a child node relative to its parent, using the min-max bounds on the value function to
    normalize the node value."""
    device = parent.device
    dtype = parent.dtype
    children = parent.children.values()
    children_visit_counts = torch.tensor([child.visit_count for child in children], dtype=dtype, device=device)
    children_values = torch.tensor([child.value() for child in children], dtype=dtype, device=device)
    children_priors = torch.tensor([child.prior for child in children], dtype=dtype, device=device)
    children_rewards = torch.tensor([child.reward for child in children], dtype=dtype, device=device)

    pb_c = torch.log((parent.visit_count + pb_c_base + 1) / pb_c_base) + pb_c_init
    pb_c = pb_c * torch.div(torch.sqrt(parent.visit_count), (children_visit_counts + 1))

    prior_score = pb_c * children_priors

    min_max_normalized = min_max_stats.normalize(children_values)
    min_value = torch.min(children_rewards + gamma * min_max_normalized)
    max_value = torch.max(children_rewards + gamma * min_max_normalized) + 1e-7
    value_score = (children_rewards + gamma * min_max_normalized - min_value) / (max_value - min_value)
    return prior_score + value_score


@torch.no_grad()
def test(agent: MuzeroAgent, env: gym.Env, fabric: Fabric, cfg: DictConfig):
    agent.eval()
    torch.tensor(np.array(env.reset(seed=cfg.seed)[0]), device=fabric.device, dtype=torch.float32).unsqueeze(0)
    """
    while not done:
        # Act greedly through the environment
        node = Node(prior=0, image=next_obs)

        # start MCTS
        node.mcts(agent, cfg.num_simulations, cfg.gamma, cfg.dirichlet_alpha, cfg.exploration_fraction)

        # Select action based on the visit count distribution and the temperature
        visits_count = torch.tensor([child.visit_count for child in node.children.values()])
        visits_count = visits_count
        action = torch.distributions.Categorical(logits=visits_count).sample()
        print(f"Mcts completed, action: {action}")
        # Single environment step
        next_obs, reward, done, truncated, info = env.step(action.cpu().numpy().reshape(env.action_space.shape))
        cumulative_rew += reward

        if cfg.dry_run:
            done = True
    fabric.print("Test - Reward:", cumulative_rew)
    fabric.logger.log_metrics({"Test/cumulative_reward": cumulative_rew}, 0)
    env.close()
    """


class MCTS:
    def __init__(self, num_simulations, value_delta_max, device, pb_c_base, pb_c_init, discount, support_range):
        self.num_simulations = num_simulations
        self.value_delta_max = value_delta_max
        self.device = device
        self.pb_c_base = pb_c_base
        self.pb_c_init = pb_c_init
        self.discount = discount
        self.support_range = support_range

    def search(self, roots, model, hidden_state_roots):
        """Do MCTS for the roots (a batch of root nodes in parallel). Parallel in model inference
        Parameters
        ----------
        roots: Any
            a batch of expanded root nodes
        hidden_state_roots: list
            the hidden states of the roots
        """
        with torch.no_grad():
            model.eval()

            # preparation
            num = roots.num
            device = self.device
            # the data storage of hidden states: storing the states of all the tree nodes
            hidden_state_pool = [hidden_state_roots]
            # 1 x batch x embedding_size

            # the index of each layer in the tree
            hidden_state_index_x = 0
            # minimax value storage
            min_max_stats_lst = tree.MinMaxStatsList(num)
            min_max_stats_lst.set_delta(self.value_delta_max)

            for index_simulation in range(self.num_simulations):
                hidden_states = []

                # prepare a result wrapper to transport results between python and c++ parts
                results = tree.ResultsWrapper(num)
                # traverse to select actions for each root
                # hidden_state_index_x_lst: the first index of leaf node states in hidden_state_pool
                # hidden_state_index_y_lst: the second index of leaf node states in hidden_state_pool
                # the hidden state of the leaf node is hidden_state_pool[x, y]; value prefix states are the same
                hidden_state_index_x_lst, hidden_state_index_y_lst, last_actions = tree.batch_traverse(
                    roots, self.pb_c_base, self.pb_c_init, self.discount, min_max_stats_lst, results
                )

                # obtain the states for leaf nodes
                for ix, iy in zip(hidden_state_index_x_lst, hidden_state_index_y_lst):
                    hidden_states.append(hidden_state_pool[ix][iy])

                hidden_states = torch.from_numpy(np.asarray(hidden_states)).to(device).float()

                last_actions = torch.from_numpy(np.asarray(last_actions)).to(device).long()

                # evaluation for leaf nodes
                # if self.config.amp_type == 'torch_amp':
                #     with autocast():
                #         hidden_state_nodes, reward, policy_logits, value =
                #         model.recurrent_inference(last_actions, hidden_states)
                # else:
                hidden_states = (hidden_states - hidden_states.min()) / (hidden_states.max() - hidden_states.min())
                hidden_state_nodes, reward, policy_logits, value = model.recurrent_inference(
                    last_actions.view(num, 1), hidden_states
                )

                value_pool = (
                    support_to_scalar(torch.nn.functional.softmax(value, dim=-1), self.support_range)
                    .reshape(-1)
                    .tolist()
                )
                policy_logits_pool = policy_logits.tolist()
                reward_pool = (
                    support_to_scalar(torch.nn.functional.softmax(reward, dim=-1), self.support_range)
                    .reshape(-1)
                    .tolist()
                )

                hidden_state_pool.append(hidden_state_nodes.tolist())
                hidden_state_index_x += 1

                # backpropagation along the search path to update the attributes
                tree.batch_back_propagate(
                    hidden_state_index_x,
                    self.discount,
                    value_pool,
                    reward_pool,
                    policy_logits_pool,
                    min_max_stats_lst,
                    results,
                )<|MERGE_RESOLUTION|>--- conflicted
+++ resolved
@@ -208,13 +208,8 @@
                     pb_c_init=1.25,
                 )
 
-<<<<<<< HEAD
                 ucb_scores = ucb_scores + 1e-7 * torch.rand(
                     ucb_scores.shape, dtype=ucb_scores.dtype, device=ucb_scores.device
-=======
-                ucb_scores += 1e-7 * torch.rand(
-                    ucb_scores.shape, device=device
->>>>>>> 22c71912
                 )  # Add tiny bit of randomness for tie break
                 imagined_action = torch.argmax(ucb_scores)
                 child = node.children[imagined_action.item()]
