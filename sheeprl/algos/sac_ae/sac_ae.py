--- conflicted
+++ resolved
@@ -563,12 +563,4 @@
     envs.close()
     if fabric.is_global_zero:
         test_env = make_dict_env(cfg, cfg.seed, 0, fabric.logger.log_dir, "test", vector_env_idx=0)()
-<<<<<<< HEAD
-        test_sac_ae(agent.actor.module, test_env, fabric, cfg)
-
-
-if __name__ == "__main__":
-    main()
-=======
-        test_sac_ae(actor.module, test_env, fabric, cfg)
->>>>>>> 733faf15
+        test_sac_ae(agent.actor.module, test_env, fabric, cfg)