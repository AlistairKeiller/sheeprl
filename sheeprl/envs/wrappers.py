import copy
<<<<<<< HEAD
from collections import deque
from typing import Sequence
=======
import time
from collections import deque
from typing import Any, Callable, Dict, Optional, Sequence, SupportsFloat, Tuple
>>>>>>> f336e63d

import gymnasium as gym
import numpy as np
from gymnasium.core import Env


class MaskVelocityWrapper(gym.ObservationWrapper):
    """
    Gym environment observation wrapper used to mask velocity terms in
    observations. The intention is the make the MDP partially observable.
    Adapted from https://github.com/LiuWenlin595/FinalProject.
    """

    # Supported envs
    velocity_indices = {
        "CartPole-v0": np.array([1, 3]),
        "CartPole-v1": np.array([1, 3]),
        "MountainCar-v0": np.array([1]),
        "MountainCarContinuous-v0": np.array([1]),
        "Pendulum-v1": np.array([2]),
        "LunarLander-v2": np.array([2, 3, 5]),
        "LunarLanderContinuous-v2": np.array([2, 3, 5]),
    }

    def __init__(self, env: gym.Env):
        super().__init__(env)

        assert env.unwrapped.spec is not None
        env_id: str = env.unwrapped.spec.id
        # By default no masking
        self.mask = np.ones_like(env.observation_space.sample())
        try:
            # Mask velocity
            self.mask[self.velocity_indices[env_id]] = 0.0
        except KeyError as e:
            raise NotImplementedError(f"Velocity masking not implemented for {env_id}") from e

    def observation(self, observation: np.ndarray) -> np.ndarray:
        return observation * self.mask


class ActionRepeat(gym.Wrapper):
    def __init__(self, env: gym.Env, amount: int = 1):
        super().__init__(env)
        if amount <= 0:
            raise ValueError("`amount` should be a positive integer")
        self._env = env
        self._amount = amount

    @property
    def action_repeat(self) -> int:
        return self._amount

    def __getattr__(self, name):
        return getattr(self._env, name)

    def step(self, action):
        done = False
        truncated = False
        current_step = 0
        total_reward = 0.0
        while current_step < self._amount and not (done or truncated):
            obs, reward, done, truncated, info = self._env.step(action)
            total_reward += reward
            current_step += 1
        return obs, total_reward, done, truncated, info


<<<<<<< HEAD
class FrameStack(gym.Wrapper):
    def __init__(self, env: Env, num_stack: int, cnn_keys: Sequence[str]):
=======
class RestartOnException(gym.Wrapper):
    def __init__(self, env_fn: Callable[..., gym.Env], exceptions=(Exception,), window=300, maxfails=2, wait=20):
        if not isinstance(exceptions, (tuple, list)):
            exceptions = [exceptions]
        self._env_fn = env_fn
        self._exceptions = tuple(exceptions)
        self._window = window
        self._maxfails = maxfails
        self._wait = wait
        self._last = time.time()
        self._fails = 0
        super().__init__(self._env_fn())

    def step(self, action) -> Tuple[Any, SupportsFloat, bool, bool, Dict[str, Any]]:
        try:
            return self.env.step(action)
        except self._exceptions as e:
            if time.time() > self._last + self._window:
                self._last = time.time()
                self._fails = 1
            else:
                self._fails += 1
            if self._fails > self._maxfails:
                raise RuntimeError(f"The env crashed too many times: {self._fails}")
            gym.logger.warn(f"STEP - Restarting env after crash with {type(e).__name__}: {e}")
            time.sleep(self._wait)
            self.env = self._env_fn()
            new_obs, info = self.env.reset()
            info.update({"restart_on_exception": True})
            return new_obs, 0.0, False, False, info

    def reset(
        self, *, seed: Optional[int] = None, options: Optional[Dict[str, Any]] = None
    ) -> Tuple[Any, Dict[str, Any]]:
        try:
            return self.env.reset(seed=seed, options=options)
        except self._exceptions as e:
            if time.time() > self._last + self._window:
                self._last = time.time()
                self._fails = 1
            else:
                self._fails += 1
            if self._fails > self._maxfails:
                raise RuntimeError(f"The env crashed too many times: {self._fails}")
            gym.logger.warn(f"RESET - Restarting env after crash with {type(e).__name__}: {e}")
            time.sleep(self._wait)
            self.env = self._env_fn()
            new_obs, info = self.env.reset()
            info.update({"restart_on_exception": True})
            return new_obs, info


class FrameStack(gym.Wrapper):
    def __init__(self, env: Env, num_stack: int, cnn_keys: Sequence[str], dilation: int = 1) -> None:
>>>>>>> f336e63d
        super().__init__(env)
        if num_stack <= 0:
            raise ValueError(f"Invalid value for num_stack, expected a value greater than zero, got {num_stack}")
        if not isinstance(env.observation_space, gym.spaces.Dict):
            raise RuntimeError(
                f"Expected an observation space of type gym.spaces.Dict, got: {type(env.observation_space)}"
            )
        self._env = env
        self._num_stack = num_stack
        self._cnn_keys = []
<<<<<<< HEAD
        self.observation_space = copy.deepcopy(self._env.observation_space)
        for k, v in self._env.observation_space.spaces.items():
            if (
                cnn_keys
                and (k in cnn_keys or (len(cnn_keys) == 1 and cnn_keys[0].lower() == "all"))
                and len(v.shape) == 3
            ):
=======
        self._dilation = dilation
        self.observation_space = copy.deepcopy(self._env.observation_space)
        for k, v in self._env.observation_space.spaces.items():
            if cnn_keys and len(v.shape) == 3:
>>>>>>> f336e63d
                self._cnn_keys.append(k)
                self.observation_space[k] = gym.spaces.Box(
                    np.repeat(self._env.observation_space[k].low[None, ...], num_stack, axis=0),
                    np.repeat(self._env.observation_space[k].high[None, ...], num_stack, axis=0),
                    (self._num_stack, *self._env.observation_space[k].shape),
                    self._env.observation_space[k].dtype,
                )

        if self._cnn_keys is None or len(self._cnn_keys) == 0:
<<<<<<< HEAD
            raise RuntimeError(f"Specify at least one valid cnn key to be stacked")
        self._frames = {k: deque(maxlen=num_stack) for k in self._cnn_keys}

    def step(self, action):
        obs, reward, done, truncated, info = self._env.step(action)
        stacked_obs = obs
        for k in self._cnn_keys:
            self._frames[k].append(obs[k])
            stacked_obs[k] = np.stack(list(self._frames[k]), axis=0)
        return stacked_obs, reward, done, truncated, info

    def reset(self, seed=None, **kwargs):
        obs, info = self._env.reset(seed=seed, **kwargs)

        [self._frames[k].clear() for k in self._cnn_keys]
        for k in self._cnn_keys:
            [self._frames[k].append(obs[k]) for _ in range(self._num_stack)]
            obs[k] = np.stack(list(self._frames[k]), axis=0)
        return obs, info
=======
            raise RuntimeError("Specify at least one valid cnn key to be stacked")
        self._frames = {k: deque(maxlen=num_stack * dilation) for k in self._cnn_keys}

    def _get_obs(self, key):
        frames_subset = list(self._frames[key])[self._dilation - 1 :: self._dilation]
        assert len(frames_subset) == self._num_stack
        return np.stack(list(frames_subset), axis=0)

    def step(self, action: Any) -> Tuple[Any, SupportsFloat, bool, bool, Dict[str, Any]]:
        obs, reward, done, truncated, infos = self._env.step(action)
        for k in self._cnn_keys:
            self._frames[k].append(obs[k])
            if (
                "env_domain" in infos
                and infos["env_domain"] == "DIAMBRA"
                and len(set(["round_done", "stage_done", "game_done"]).intersection(infos.keys())) == 3
                and (infos["round_done"] or infos["stage_done"] or infos["game_done"])
                and not (done or truncated)
            ):
                for _ in range(self._num_stack * self._dilation - 1):
                    self._frames[k].append(obs[k])
            obs[k] = self._get_obs(k)
        return obs, reward, done, truncated, infos

    def reset(
        self, *, seed: Optional[int] = None, options: Optional[Dict[str, Any]] = None, **kwargs
    ) -> Tuple[Any, Dict[str, Any]]:
        obs, infos = self._env.reset(seed=seed, **kwargs)
        [self._frames[k].clear() for k in self._cnn_keys]
        for k in self._cnn_keys:
            [self._frames[k].append(obs[k]) for _ in range(self._num_stack * self._dilation)]
            obs[k] = self._get_obs(k)
        return obs, infos
>>>>>>> f336e63d
<|MERGE_RESOLUTION|>--- conflicted
+++ resolved
@@ -1,12 +1,7 @@
 import copy
-<<<<<<< HEAD
-from collections import deque
-from typing import Sequence
-=======
 import time
 from collections import deque
 from typing import Any, Callable, Dict, Optional, Sequence, SupportsFloat, Tuple
->>>>>>> f336e63d
 
 import gymnasium as gym
 import numpy as np
@@ -75,10 +70,6 @@
         return obs, total_reward, done, truncated, info
 
 
-<<<<<<< HEAD
-class FrameStack(gym.Wrapper):
-    def __init__(self, env: Env, num_stack: int, cnn_keys: Sequence[str]):
-=======
 class RestartOnException(gym.Wrapper):
     def __init__(self, env_fn: Callable[..., gym.Env], exceptions=(Exception,), window=300, maxfails=2, wait=20):
         if not isinstance(exceptions, (tuple, list)):
@@ -133,7 +124,6 @@
 
 class FrameStack(gym.Wrapper):
     def __init__(self, env: Env, num_stack: int, cnn_keys: Sequence[str], dilation: int = 1) -> None:
->>>>>>> f336e63d
         super().__init__(env)
         if num_stack <= 0:
             raise ValueError(f"Invalid value for num_stack, expected a value greater than zero, got {num_stack}")
@@ -144,20 +134,10 @@
         self._env = env
         self._num_stack = num_stack
         self._cnn_keys = []
-<<<<<<< HEAD
-        self.observation_space = copy.deepcopy(self._env.observation_space)
-        for k, v in self._env.observation_space.spaces.items():
-            if (
-                cnn_keys
-                and (k in cnn_keys or (len(cnn_keys) == 1 and cnn_keys[0].lower() == "all"))
-                and len(v.shape) == 3
-            ):
-=======
         self._dilation = dilation
         self.observation_space = copy.deepcopy(self._env.observation_space)
         for k, v in self._env.observation_space.spaces.items():
             if cnn_keys and len(v.shape) == 3:
->>>>>>> f336e63d
                 self._cnn_keys.append(k)
                 self.observation_space[k] = gym.spaces.Box(
                     np.repeat(self._env.observation_space[k].low[None, ...], num_stack, axis=0),
@@ -167,27 +147,6 @@
                 )
 
         if self._cnn_keys is None or len(self._cnn_keys) == 0:
-<<<<<<< HEAD
-            raise RuntimeError(f"Specify at least one valid cnn key to be stacked")
-        self._frames = {k: deque(maxlen=num_stack) for k in self._cnn_keys}
-
-    def step(self, action):
-        obs, reward, done, truncated, info = self._env.step(action)
-        stacked_obs = obs
-        for k in self._cnn_keys:
-            self._frames[k].append(obs[k])
-            stacked_obs[k] = np.stack(list(self._frames[k]), axis=0)
-        return stacked_obs, reward, done, truncated, info
-
-    def reset(self, seed=None, **kwargs):
-        obs, info = self._env.reset(seed=seed, **kwargs)
-
-        [self._frames[k].clear() for k in self._cnn_keys]
-        for k in self._cnn_keys:
-            [self._frames[k].append(obs[k]) for _ in range(self._num_stack)]
-            obs[k] = np.stack(list(self._frames[k]), axis=0)
-        return obs, info
-=======
             raise RuntimeError("Specify at least one valid cnn key to be stacked")
         self._frames = {k: deque(maxlen=num_stack * dilation) for k in self._cnn_keys}
 
@@ -220,5 +179,4 @@
         for k in self._cnn_keys:
             [self._frames[k].append(obs[k]) for _ in range(self._num_stack * self._dilation)]
             obs[k] = self._get_obs(k)
-        return obs, infos
->>>>>>> f336e63d
+        return obs, infos