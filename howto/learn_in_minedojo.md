## Install MineDojo environment
First you need to install the JDK 1.8, on Debian based systems you can run the following:

```bash
sudo apt update -y
sudo apt install -y software-properties-common
sudo add-apt-repository ppa:openjdk-r/ppa
sudo apt update -y
sudo apt install -y openjdk-8-jdk
sudo update-alternatives --config java
```

> **Note**
>
> If you work on another OS, you can follow the instructions [here](https://docs.minedojo.org/sections/getting_started/install.html#on-macos) to install JDK 1.8.

Now, you can install the MineDojo environment:

```bash
pip install -e .[minedojo]
```

## MineDojo environments
<<<<<<< HEAD
It is possible to train your agents on all the tasks provided by MineDojo, you need to prefix `"minedojo"` to the `task_id` of the task on which you want to train your agent, and pass it to the `env_id` argument.
For instance, you have to set the `env_id` argument to `"minedojo_open-ended"` to select the MineDojo open-ended environment.
=======
It is possible to train your agents on all the tasks provided by MineDojo. You need to prefix `"minedojo"` to the `task_id` of the task on which you want to train your agent, and pass it to the `env_id` cli argument.
For instance, you have to set the `env_id` cli argument to `"minedojo_open-ended"` to select the MineDojo open-ended environment.
>>>>>>> f336e63d

### Observation Space
We slightly modified the observation space, by reshaping it (based on the idea proposed by Hafner in [DreamerV3](https://arxiv.org/abs/2301.04104)):
* We represent the inventory with a vector with one entry for each item of the game which gives the quantity of the corresponding item in the inventory.
* A max inventory vector with one entry for each item which contains the maximum number of items obtained by the agent so far in the episode.
* A delta inventory vector with one entry for each item which contains the difference of the items in the inventory after the performed action.
* The RGB first-person camera image.
* A vector of three elements representing the life, the food and the oxygen levels of the agent.
* A one-hot vector indicating the equipped item.
* A mask for the action type indicating which actions can be executed.
* A mask for the equip/place arguments indicating which elements can be equipped or placed.
* A mask for the destroy arguments indicating which items can be destroyed.
* A mask for *craft smelt* indicating which items can be crafted.

For more information about the MineDojo observation space, check [here](https://docs.minedojo.org/sections/core_api/obs_space.html).

### Action Space
We decided to convert the 8 multi-discrete action space into a 3 multi-discrete action space:
1. The first maps all the actions (movement, craft, jump, camera, attack, ...).
2. The second one maps the argument for the *craf* action.
3. The third one maps the argument for the *equip*, *place*, and *destroy* actions. 

Moreover, we restrict the look up/down actions between `min_pitch` and `max_pitch` degrees, where `min_pitch` and `max_pitch` are two parameters that can be defined through the `mine_min_pitch` and `mine_max_pitch` cli arguments, respectively.
In addition, we added the forward action when the agent selects one of the follwing actions: `jump`, `sprint`, and `sneak`.
Finally we added sticky action for the `jump` and `attack` actions. You can set the values of the `sticky_jump` and `sticky_attack` parameters through the `mine_sticky_jump` and `mine_sticky_attack` cli arguments, respectively. The sticky actions, if set, force the agent to repeat the selected actions for a certain number of steps.

For more information about the MineDojo action space, check [here](https://docs.minedojo.org/sections/core_api/action_space.html).

> **Note**
> Since the MineDojo environments have a multi-discrete action space, the sticky actions can be easily implemented. The agent will perform the selected action and the sticky actions simultaneously.
>
> The action repeat in the Minecraft environments is set to 1, indedd, It makes no sense to force the agent to repeat an action such as crafting (it may not have enough material for the second action).

## Headless machines

If you work on a headless machine, you need to software renderer. We recommend to adopt one of the following solutions:
1. Install the `xvfb` software with the `sudo apt install xvfb` command and prefix the train command with `xvfb-run`. For instance, to train DreamerV2 on the navigate task on an headless machine, you need to run the following command: `xvfb-run lightning run model --devices=1 sheeprl.py dreamer_v2 --env_id=minedojo_open-ended --cnn_keys rgb`, or `MINEDOJO_HEADLESS=1 lightning run model --devices=1 sheeprl.py dreamer_v2 --env_id=minedojo_open-ended --cnn_keys rgb`.
2. Exploit the [PyVirtualDisplay](https://github.com/ponty/PyVirtualDisplay) package.<|MERGE_RESOLUTION|>--- conflicted
+++ resolved
@@ -21,13 +21,8 @@
 ```
 
 ## MineDojo environments
-<<<<<<< HEAD
-It is possible to train your agents on all the tasks provided by MineDojo, you need to prefix `"minedojo"` to the `task_id` of the task on which you want to train your agent, and pass it to the `env_id` argument.
-For instance, you have to set the `env_id` argument to `"minedojo_open-ended"` to select the MineDojo open-ended environment.
-=======
 It is possible to train your agents on all the tasks provided by MineDojo. You need to prefix `"minedojo"` to the `task_id` of the task on which you want to train your agent, and pass it to the `env_id` cli argument.
 For instance, you have to set the `env_id` cli argument to `"minedojo_open-ended"` to select the MineDojo open-ended environment.
->>>>>>> f336e63d
 
 ### Observation Space
 We slightly modified the observation space, by reshaping it (based on the idea proposed by Hafner in [DreamerV3](https://arxiv.org/abs/2301.04104)):
